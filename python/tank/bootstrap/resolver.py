# Copyright (c) 2016 Shotgun Software Inc.
#
# CONFIDENTIAL AND PROPRIETARY
#
# This work is provided "AS IS" and subject to the Shotgun Pipeline Toolkit
# Source Code License included in this distribution package. See LICENSE.
# By accessing, using, copying or modifying this work you indicate your
# agreement to the Shotgun Pipeline Toolkit Source Code License. All rights
# not expressly granted therein are reserved by Shotgun Software Inc.

"""
Resolver module. This module provides a way to resolve a pipeline configuration
on disk.
"""

import sys
import os
import fnmatch
import pprint

from ..descriptor import Descriptor, create_descriptor, descriptor_uri_to_dict, is_descriptor_version_missing
from .errors import TankBootstrapError
from .baked_configuration import BakedConfiguration
from .cached_configuration import CachedConfiguration
from .installed_configuration import InstalledConfiguration
from ..util import filesystem
from ..util import ShotgunPath
from ..util import LocalFileStorageManager
from .. import pipelineconfig_utils
from .. import LogManager
from . import constants

log = LogManager.get_logger(__name__)


class ConfigurationResolver(object):
    """
    A class that contains the business logic for returning a configuration
    object given a set of parameters.
    """

    _PIPELINE_CONFIG_FIELDS = [
        "code",
        "project",
        "users",
        "plugin_ids",
        "sg_plugin_ids",
        "windows_path",
        "linux_path",
        "mac_path",
        "sg_descriptor",
        "descriptor"
    ]

    def __init__(
        self,
        plugin_id,
        project_id=None,
        bundle_cache_fallback_paths=None
    ):
        """
        Constructor

        :param plugin_id: The plugin id of the system that is being bootstrapped.
        :param project_id: Project id to create a config object for, None for the site config.
        :param bundle_cache_fallback_paths: Optional list of additional paths where apps are cached.
        """
        self._project_id = project_id
        self._proj_entity_dict = {"type": "Project", "id": self._project_id} if self._project_id else None
        self._plugin_id = plugin_id
        self._bundle_cache_fallback_paths = bundle_cache_fallback_paths or []

    def __repr__(self):
        return "<Resolver: proj id %s, plugin id %s>" % (
            self._project_id,
            self._plugin_id,
        )

    def resolve_configuration(self, config_descriptor, sg_connection):
        """
        Return a configuration object given a config descriptor

        :param config_descriptor: descriptor dict or string
        :param sg_connection: Shotgun API instance
        :return: :class:`Configuration` instance
        """
        return self._resolve_configuration(config_descriptor, sg_connection, pc_id=None)

    def _resolve_configuration(self, config_descriptor, sg_connection, pc_id):
        """
        Return a configuration object given a config descriptor

        :param config_descriptor: descriptor dict or string
        :param sg_connection: Shotgun API instance
        :param pc_id: Id of the pipeline configuration in Shotgun. Can be ``None``.
        :return: :class:`Configuration` instance
        """

        log.debug("%s resolving configuration for descriptor %s" % (self, config_descriptor))

        if config_descriptor is None:
            raise TankBootstrapError(
                "No config descriptor specified - Cannot create a configuration object."
            )

        # convert to dictionary form
        if isinstance(config_descriptor, str):
            # convert to dict so we can introspect
            config_descriptor = descriptor_uri_to_dict(config_descriptor)

        if config_descriptor["type"] == constants.INSTALLED_DESCRIPTOR_TYPE:

            config_path = os.path.expanduser(os.path.expandvars(config_descriptor["path"]))
            if not os.path.exists(config_path):
                raise TankBootstrapError(
                    "Installed pipeline configuration '%s' does not exist on disk!" % (config_path,)
                )

            cfg_descriptor = create_descriptor(
                sg_connection,
                Descriptor.CONFIG,
                dict(path=config_path, type="path"),
                fallback_roots=self._bundle_cache_fallback_paths,
                resolve_latest=False
            )

            # Convert into a ShotgunPath.
            config_path = ShotgunPath.from_current_os_path(config_path)

            # The configuration path here points to the actual pipeline configuration that contains
            # config, cache and install folders.
            return InstalledConfiguration(config_path, cfg_descriptor)

        elif config_descriptor["type"] == constants.BAKED_DESCRIPTOR_TYPE:

            # special case -- this is a full configuration scaffold that
            # has been pre-baked and can be used directly at runtime
            # without having to do lots of copying into temp space.

            baked_config_root = None
            log.debug("Searching for baked config %s" % config_descriptor)
            for root_path in self._bundle_cache_fallback_paths:
                baked_config_path = os.path.join(
                    root_path,
                    constants.BAKED_DESCRIPTOR_FOLDER_NAME,
                    config_descriptor["name"],
                    config_descriptor["version"]
                )
                if os.path.exists(baked_config_path):
                    log.debug("Located baked config in %s" % baked_config_path)
                    # only handle current os platform
                    baked_config_root = ShotgunPath.from_current_os_path(baked_config_path)
                    break

            if baked_config_root is None:
                raise TankBootstrapError("Cannot locate %s!" % config_descriptor)

            cfg_descriptor = create_descriptor(
                sg_connection,
                Descriptor.CONFIG,
                dict(path=baked_config_path, type="path"),
                fallback_roots=self._bundle_cache_fallback_paths,
                resolve_latest=False
            )

            # create an object to represent our configuration install
            return BakedConfiguration(
                baked_config_root,
                sg_connection,
                self._project_id,
                self._plugin_id,
                pc_id,
                self._bundle_cache_fallback_paths,
                cfg_descriptor
            )

        else:
            # now probe for a version token in the given descriptor.
            # if that exists, a fixed version workflow will be used where
            # that exact version of the config is used.
            #
            # if a version token is omitted, we request that the latest version
            # should be resolved.
            if is_descriptor_version_missing(config_descriptor):
                log.debug("Base configuration descriptor does not have a "
                          "version token defined. Will attempt to determine "
                          "the latest version available.")
                resolve_latest = True
            else:
                log.debug("Base configuration has a version token defined. "
                          "Will use this fixed version for the bootstrap.")
                resolve_latest = False

            cfg_descriptor = create_descriptor(
                sg_connection,
                Descriptor.CONFIG,
                config_descriptor,
                fallback_roots=self._bundle_cache_fallback_paths,
                resolve_latest=resolve_latest
            )

            log.debug("Configuration resolved to %r." % cfg_descriptor)

            # first get the cache root
            cache_root = LocalFileStorageManager.get_configuration_root(
                sg_connection.base_url,
                self._project_id,
                self._plugin_id,
                pc_id,
                LocalFileStorageManager.CACHE
            )

            # resolve the config location both based on plugin id and current engine.
            #
            # Example: ~/Library/Caches/Shotgun/mysitename/site.review.rv/cfg
            #
            config_cache_root = os.path.join(cache_root, "cfg")
            filesystem.ensure_folder_exists(config_cache_root)

            log.debug("Configuration root resolved to %s." % config_cache_root)

            # populate current platform, leave rest blank.
            # this resolver only supports local, on-the-fly
            # configurations
            config_root = ShotgunPath.from_current_os_path(config_cache_root)

            # create an object to represent our configuration install
            return CachedConfiguration(
                config_root,
                sg_connection,
                cfg_descriptor,
                self._project_id,
                self._plugin_id,
                pc_id,
                self._bundle_cache_fallback_paths
            )

    def _get_pipeline_configurations_for_project(self, pipeline_config_name, current_login, sg_connection):
        """
        Retrieves pipeline configurations from Shotgun that are compatible with the project.

        :param str pipeline_config_name: Name of the pipeline configuration requested for. If ``None``,
            all pipeline configurations from the project will be matched.
        :param str current_login: Only retains non-primary configs from the specified user.
        :param ``shotgun_api3.Shotgun`` sg_connection: Connection to the Shotgun site.

        :returns: A list of pipeline configuration entity dictionaries.
        :rtype: list
        """
        # get the pipeline configs for the current project which are
        # either the primary or is associated with the currently logged in user.
        # also get the pipeline configs for the site level (project=None)
        log.debug("Requesting pipeline configurations from Shotgun...")

        if pipeline_config_name is None:
            # If nothing was specified, we need to pick pipeline configurations...
            ownership_filter = {
                "filter_operator": "any",
                "filters": [
                    ["users.HumanUser.login", "is", current_login],         # ... that are owned by the user OR
                    ["users", "is", None]                                   # ... that are shared.
                ]
            }
        elif pipeline_config_name == constants.PRIMARY_PIPELINE_CONFIG_NAME:
            # Only retrieve primary.
            # This makes sense if you don't want sandboxes and specifically want the Primary.
            ownership_filter = ["code", "is", constants.PRIMARY_PIPELINE_CONFIG_NAME]
        else:
            # If someone requested a pipeline by name that wasn't primary, it means we need only sandboxes,
            # in which case...
            ownership_filter = {
                "filter_operator": "all",
                "filters": [
                    ["code", "is", pipeline_config_name], # .. we only want pipeines with a given name AND
                    {
                        "filter_operator": "any",
                        "filters": [
                            ["users.HumanUser.login", "is", current_login], # ... who are assigned to the user OR
                            ["users", "is", None]                           # ... that are shared.
                        ]
                    }
                ]
            }

        filters = [
            {
                "filter_operator": "any",
                "filters": [
                    ["project", "is", self._proj_entity_dict],
                    ["project", "is", None],
                ]
            },
            ownership_filter
        ]

        log.debug("Retrieving the pipeline configuration list:")
        log.debug(pprint.pformat(filters))

        pipeline_configs = sg_connection.find(
            constants.PIPELINE_CONFIGURATION_ENTITY_TYPE,
            filters,
            self._PIPELINE_CONFIG_FIELDS,
            order=[{"field_name": "id", "direction": "asc"}]
        )

        log.debug(
            "The following pipeline configurations were found: %s" % pprint.pformat(pipeline_configs)
        )

        for pc in pipeline_configs:
            # We'll need to provide a descriptor object for the config if
            # possible. Note that it's possible that we'll be returning a
            # None for the config descriptor. It's up to other filtering
            # operations to remove those if desired.
            #
            # As in resolve_shotgun_configuration, the order of precedence
            # is as follows:
            #
            # 1. windows/linux/mac path
            # 2. descriptor
            # 3. sg_descriptor
<<<<<<< HEAD
            project_name = pc["project"]["name"] if pc["project"] is not None else None
            pc_path = pipelineconfig_utils.get_config_install_location(project_name)

            cfg_descriptor = create_descriptor(
                    sg_connection,
                    Descriptor.CONFIG,
                    dict(path=pc_path, type="path"),
            )
=======
            path = ShotgunPath.from_shotgun_dict(pc)
            current_os_path = path.current_os
            uri = pc.get("descriptor") or pc.get("sg_descriptor")

            if path:
                # Make sure that the config has a path for the current OS.
                if current_os_path is None:
                    log.debug("Config isn't setup for %s: %s", sys.platform, pc)
                    cfg_descriptor = None
                else:
                    cfg_path = os.path.join(current_os_path, "config")
                    cfg_descriptor = create_descriptor(
                        sg_connection,
                        Descriptor.CONFIG,
                        dict(path=cfg_path, type="path"),
                    )
            elif uri:
                log.debug("Using descriptor uri: %s", uri)
                cfg_descriptor = create_descriptor(
                    sg_connection,
                    Descriptor.CONFIG,
                    uri,
                    resolve_latest=is_descriptor_version_missing(uri)
                )
            else:
                # If we have neither a uri, nor a path, then we can't get
                # a descriptor for this config.
                log.debug("No uri or path found for config: %s", pc)
                cfg_descriptor = None
>>>>>>> 83b6b014

            # We add to the pc dict even if the descriptor is a None. We have an obligation
            # to return configs even when they're not viable on the current platform. This
            # is because Shotgun Desktop is aware of, and properly handles, situations
            # where a config needs to be setup on the current platform.
            if cfg_descriptor is None:
                log.debug("Unable to create descriptor for config: %s", pc)
            else:
                log.debug("Config descriptor created: %r", cfg_descriptor)

            pc["config_descriptor"] = cfg_descriptor

            # If we have a plugin based pipeline.
            if (
                self._match_plugin_id(pc.get("plugin_ids")) or
                self._match_plugin_id(pc.get("sg_plugin_ids"))
            ):
                # If a location was specified to get access to that pipeline, return it. Note that we are
                # potentially returning pipeline configurations that have been configured for one platform but
                # not all.
                if pc.get("descriptor") or pc.get("sg_descriptor") or pc_path:
                    yield pc
                else:
                    log.warning("Pipeline configuration's 'path' and 'descriptor' fields are not set: %s" % pc)
            elif self._is_classic_pc(pc):
                # We have a classic pipeline, those only supported the path fields.
                # If a location was specified to get access to that pipeline, return it. Note that we are
                # potentially returning pipeline configurations that have been configured for one platform but
                # not all.
                if pc_path:
                    yield pc
                else:
                    log.debug("Pipeline configuration's 'path' fields are not set: %s" % pc)

    def _pick_primary_pipeline_config(self, configs, level_name):
        """
        Picks a primary pipeline configuration and logs warnings if where are any extra ones.

        If there is a Toolkit classic pipeline configuration, it is picked over any plugin-id based
        pipeline configurations. If there are multiple Toolkit Classic pipeline configurations, the one with
        the lowest id is picked.

        :param list configs: Pipeline configurations entities sorted by id from lowest to highest.
        :param str level_name: Name of the scope for the pipeline configurations.

        :returns: The first pipeline configuration from ``configs`` or ``None`` if it was empty.
        """

        # Sorts all pipeline configurations, putting all classic pipeline configurations in the
        # front and then all the plugin based at the back. In each group, pipelines are sorted
        # by id.
        def make_pc_key(pc):
            if pc.get("plugin_ids") or pc.get("sg_plugin_ids"):
                return (1, pc["id"])
            else:
                return (0, pc["id"])

        configs = sorted(configs, key=make_pc_key)

        first, remainder = configs[0: 1], configs[1:]

        if remainder:
            log.warning(
                "Too many %s level pipeline configurations found.",
                level_name
            )
            log.warning(
                "Non-plugin id based pipeline configuration always take precedence over plugin id based"
                "pipeline configurations. Lower id pipeline configurations always take precedence over"
                "higher id pipeline configurations."
            )
            log.warning("The following pipeline configurations were skipped:")
            for pc in remainder:
                log.warning(
                    "    - Name: %s, Id: %s, Plugin Ids: %s",
                    pc["code"], pc["id"],
                    pc.get("sg_plugin_ids") or pc.get("plugin_ids") or "None"
                )

        # Return the first item if available, None otherwise.
        return first[0] if first else None

    def _filter_pipeline_configurations(self, pcs):
        """
        Filters pipeline configurations that are not needed.

        Here are the rules for being kept:
           - There can only be one primary
           - If there is one site level and one project level primary,
             the project level one is returned.
           - If there are two site level or two project level primaries, the one with the lowest id is kept.
           - All sandboxes are returned.

        .. note: This code assumes that pipeline configurations are sorted by id.

        :param list pcs: List of pipeline configuration entities with keys `code` and `project`.

        :returns: A tuple containing:
            - The primary pipeline configuration, if found.
            - An array of dev sandboxes for the current project, if found.
            - The primary site level pipeline configuration, if found and theres no primary project configuration.

        :rtype: tuple(dict, list, list)
        """
        primary_project_configs = []
        user_project_configs = []
        primary_site_configs = []
        user_site_configs = []

        # Step 1: Sort each pipeline in its respective bucket.
        for pc in pcs:
            if self._is_project_pc(pc):
                if self._is_primary_pc(pc):
                    log.debug("Primary match: %s" % pc)
                    primary_project_configs.append(pc)
                else:
                    user_project_configs.append(pc)
                    log.debug("Per-user match: %s" % pc)
            else:
                #
                if self._is_primary_pc(pc):
                    primary_site_configs.append(pc)
                    log.debug("Found primary fallback match: %s" % pc)
                else:
                    user_site_configs.append(pc)
                    log.debug("Found per-user fallback match: %s" % pc)

        # Step 2: Ensure each primary category only has one item.
        project_primary = self._pick_primary_pipeline_config(primary_project_configs, "project")
        site_primary = self._pick_primary_pipeline_config(primary_site_configs, "site")

        # Step 3: Ensure project primary override the site primary.
        if project_primary and site_primary:
            log.info(
                "'Primary' pipeline configuration '%d' for project '%d' overrides "
                "'Primary' pipeline configuration '%d' for site.",
                project_primary["id"],
                self._project_id,
                site_primary["id"]
            )
        primary = project_primary or site_primary

        return primary, user_project_configs, user_site_configs

    def find_matching_pipeline_configurations(self, pipeline_config_name, current_login, sg_connection):
        """
        Retrieves the pipeline configurations that can be used with this project.

        See _filter_pipeline_configurations to learn more about the pipeline configurations that are considered usable.

        :param str pipeline_config_name: Name of the pipeline configuration requested for. If ``None``,
            all pipeline configurations from the project will be matched.
        :param str current_login: Only retains non-primary configs from the specified user.
        :param ``shotgun_api3.Shotgun`` sg_connection: Connection to the Shotgun site.

        :returns: The pipeline configurations that can be used with this project. The pipeline
            configurations will always be sorted such as the primary pipeline configuration, if available,
            will be first. Then the remaining pipeline configurations will be sorted by ``name`` field
            (case insensitive), then the ``project`` field and finally then ``id`` field.
        """
        pcs = self._get_pipeline_configurations_for_project(
            pipeline_config_name,
            current_login,
            sg_connection,
        )

        # Filter out pipeline configurations that are not usable.
        primary, user_sandboxes_project, user_sandboxes_site = self._filter_pipeline_configurations(pcs)

        return self._sort_pipeline_configurations(
            ([primary] if primary else []) + user_sandboxes_project + user_sandboxes_site
        )

    def _sort_pipeline_configurations(self, pcs):
        """
        Sorts pipeline configuration is primary-ness, name, project and finally id.

        :param list pcs: List of pipeline configuration dictionaries with keys ``code``, ``project`` and ``id``.

        :returns: List of sorted pipeline configuration dictionaries.
        :rtype: list
        """
        def pc_key_func(pc):
            """
            Generates a key for a pipeline configuration. The key will ensure that a Primary
            pipeline configuration goes to the front of the line.

            Everything else will be sorted by name, project and finally id.
            """
            if pc["code"] == "Primary":
                primary_index = 0
            else:
                primary_index = 1

            return (primary_index, pc["code"].lower(), pc["project"], pc["id"])

        return sorted(pcs, key=pc_key_func)

    def _is_primary_pc(self, pc):
        """
        Tests if a pipeline configuration is a sandbox.

        :param pc: Pipeline configuration entity.

        :returns: True if pipeline configuration is a primary, False otherwise.
        """
        return pc["code"] == constants.PRIMARY_PIPELINE_CONFIG_NAME

    def _is_project_pc(self, pc):
        """
        Tests if a pipeline configuration is attached to a project.

        :param pc: Pipeline configuration entity.

        :returns: True if the pipeline configuration is attached to a project, False otherwise.
        """
        return pc.get("project") is not None

    def resolve_shotgun_configuration(
        self,
        pipeline_config_identifier,
        fallback_config_descriptor,
        sg_connection,
        current_login
    ):
        """
        Return a configuration object by requesting a pipeline configuration
        in Shotgun. If no suitable configuration is found, return a configuration
        for the given fallback config.

        :param pipeline_config_identifier: Name or id of configuration branch (e.g Primary).
                                           If None, the method will automatically attempt
                                           to resolve the right configuration based on the
                                           current user and the users field on the pipeline
                                           configuration.
        :param fallback_config_descriptor: descriptor dict or string for fallback config.
        :param sg_connection: Shotgun API instance
        :param current_login: The login of the currently logged in user.

        :return: :class:`Configuration` instance
        """
        log.debug(
            "%s resolving configuration from Shotgun Pipeline Configuration %s" % (self, pipeline_config_identifier)
        )

        pipeline_config = None

        if not isinstance(pipeline_config_identifier, int):
            log.debug("Will auto-detect which pipeline configuration to use.")

            # Get all the pipeline configurations that can be used given our project
            # restriction.
            pcs = self._get_pipeline_configurations_for_project(
                pipeline_config_identifier, current_login, sg_connection
            )

            # Filter out pipeline configurations that are not usable.
            (primary, user_project_configs, user_site_configs) = self._filter_pipeline_configurations(pcs)

            # Now select in order of priority. Note that the earliest pipeline encountered for sandboxes
            # is the one that will be selected.
            if user_project_configs:
                # A per-user pipeline config for the current project has top priority
                pipeline_config = user_project_configs[0]

            elif primary and self._is_project_pc(primary):
                # if there is a primary config for our current project, this takes precedence
                pipeline_config = primary

            elif user_site_configs:
                # if there is a pipeline config for our current user with project field None
                # that takes precedence
                pipeline_config = user_site_configs[0]

            elif primary and not self._is_project_pc(primary):
                # Lowest priority - A Primary pipeline configuration with project field None
                pipeline_config = primary

            else:
                # we may not have any pipeline configuration matches at all:
                pipeline_config = None
        else:
            log.debug("Will use pipeline configuration id '%s'" % pipeline_config_identifier)

            log.debug("Requesting pipeline configuration data from Shotgun...")

            # Fetch the one and only config that matches this id.
            pipeline_config = sg_connection.find_one(
                constants.PIPELINE_CONFIGURATION_ENTITY_TYPE,
                [
                    ["id", "is", pipeline_config_identifier],
                ],
                self._PIPELINE_CONFIG_FIELDS
            )

            # If it doesn't exist, we're in trouble.
            if pipeline_config is None:
                raise TankBootstrapError(
                    "Pipeline configuration with id '%d' doesn't exist for project id '%d' in Shotgun." %
                    (pipeline_config_identifier, self._proj_entity_dict["id"])
                )

        # now resolve the descriptor to use based on the pipeline config record

        # default to the fallback descriptor
        descriptor = fallback_config_descriptor
        pc_id = None

        if pipeline_config is None:
            log.debug("No pipeline configuration found. Using fallback descriptor")

        else:
            log.debug(
                "The following pipeline configuration will be used: %s" % pprint.pformat(pipeline_config)
            )

            pc_id = pipeline_config["id"]

            # now create a descriptor based on the data in the fields.
            # the following priority order exists:
            #
            # 1 windows/linux/mac path
            # 2 descriptor
            # 3 sg_descriptor
            project_name = pipeline_config["project"]["name"] if pipeline_config["project"] is not None else None
            pc_path = pipelineconfig_utils.get_config_install_location(project_name)

            # Emit a warning when both the OS field and descriptor field is set.
            if pipeline_config.get("descriptor") or pipeline_config.get("sg_descriptor"):
                log.warning("Fields for path based and descriptor based pipeline configuration are both set. "
                            "Using path based field.")

            log.debug("Descriptor will be based off the path in the pipeline configuration")
            descriptor = {"type": constants.INSTALLED_DESCRIPTOR_TYPE, "path": pc_path}

        log.debug("The descriptor representing the config is %s" % descriptor)

        return self._resolve_configuration(descriptor, sg_connection, pc_id)

    def _is_classic_pc(self, pc):
        """
        Checks if a pipeline configuration is a classic pipeline configuration, for the requested
        project.

        :param dict pc: Pipeline Configuration entity with fields ``plugin_ids``, ``sg_plugin_ids``,
            ``project`` and ``project.id``.

        :returns: True if the pipeline is a classic pipeline configuration, False otherwise.
        """
        if pc.get("plugin_ids") or pc.get("sg_plugin_ids"):
            return False
        if self._project_id is None:
            return pc["project"] is None
        elif pc["project"] is None:
            return False
        else:
            return pc["project"]["id"] == self._project_id

    def _match_plugin_id(self, value):
        """
        Given a plugin id pattern, determine if the current
        plugin id matches.

        Patterns can be comma separated and glob style patterns.
        Examples:

            - basic.nuke, basic.maya
            - basic.*, rv_review

        :param value: pattern string to check or None
        :return: True if matching false if not
        """
        if value is None or self._plugin_id is None:
            return False

        # first split by comma and strip whitespace
        patterns = [chunk.strip() for chunk in value.split(",")]

        # glob match each item
        for pattern in patterns:
            if fnmatch.fnmatch(self._plugin_id, pattern):
                log.debug("Our plugin id '%s' matches pattern '%s'" % (self._plugin_id, value))
                return True

        return False<|MERGE_RESOLUTION|>--- conflicted
+++ resolved
@@ -319,7 +319,6 @@
             # 1. windows/linux/mac path
             # 2. descriptor
             # 3. sg_descriptor
-<<<<<<< HEAD
             project_name = pc["project"]["name"] if pc["project"] is not None else None
             pc_path = pipelineconfig_utils.get_config_install_location(project_name)
 
@@ -328,37 +327,6 @@
                     Descriptor.CONFIG,
                     dict(path=pc_path, type="path"),
             )
-=======
-            path = ShotgunPath.from_shotgun_dict(pc)
-            current_os_path = path.current_os
-            uri = pc.get("descriptor") or pc.get("sg_descriptor")
-
-            if path:
-                # Make sure that the config has a path for the current OS.
-                if current_os_path is None:
-                    log.debug("Config isn't setup for %s: %s", sys.platform, pc)
-                    cfg_descriptor = None
-                else:
-                    cfg_path = os.path.join(current_os_path, "config")
-                    cfg_descriptor = create_descriptor(
-                        sg_connection,
-                        Descriptor.CONFIG,
-                        dict(path=cfg_path, type="path"),
-                    )
-            elif uri:
-                log.debug("Using descriptor uri: %s", uri)
-                cfg_descriptor = create_descriptor(
-                    sg_connection,
-                    Descriptor.CONFIG,
-                    uri,
-                    resolve_latest=is_descriptor_version_missing(uri)
-                )
-            else:
-                # If we have neither a uri, nor a path, then we can't get
-                # a descriptor for this config.
-                log.debug("No uri or path found for config: %s", pc)
-                cfg_descriptor = None
->>>>>>> 83b6b014
 
             # We add to the pc dict even if the descriptor is a None. We have an obligation
             # to return configs even when they're not viable on the current platform. This
