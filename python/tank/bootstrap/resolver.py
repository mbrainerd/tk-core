--- conflicted
+++ resolved
@@ -30,7 +30,6 @@
 from ..util import filesystem
 from ..util import ShotgunPath
 from ..util import LocalFileStorageManager
-from .. import pipelineconfig_utils
 from .. import LogManager
 from . import constants
 
@@ -476,12 +475,6 @@
             )
 
         else:
-<<<<<<< HEAD
-            # If we have neither a uri, nor a path, then we can't get
-            # a descriptor for this config.
-            log.debug("No uri or path found for config: %s", shotgun_pc_data)
-            cfg_descriptor = None
-=======
 
             # If we have neither a uri, nor a path, raise exception
             # to indicate that config is not valid.
@@ -504,7 +497,6 @@
                        "a descriptor uri or uploaded config specified." % shotgun_pc_data["id"])
 
             raise TankBootstrapInvalidPipelineConfigurationError(msg)
->>>>>>> 9ba476c4
 
         if cfg_descriptor is None:
             log.debug("Unable to resolve descriptor for config: \n%s", pprint.pformat(shotgun_pc_data))
