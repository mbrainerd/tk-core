# Copyright (c) 2013 Shotgun Software Inc.
# 
# CONFIDENTIAL AND PROPRIETARY
# 
# This work is provided "AS IS" and subject to the Shotgun Pipeline Toolkit 
# Source Code License included in this distribution package. See LICENSE.
# By accessing, using, copying or modifying this work you indicate your 
# agreement to the Shotgun Pipeline Toolkit Source Code License. All rights 
# not expressly granted therein are reserved by Shotgun Software Inc.

"""
Base class for Abstract classes for Engines, Apps and Frameworks

"""

import os
import re
import sys
import types
import imp
import uuid

from .. import hook
from ..util.metrics import EventMetric
from ..log import LogManager
from ..errors import TankError, TankNoDefaultValueError
from .errors import TankContextChangeNotSupportedError, TankCurrentModuleNotFoundError
from . import constants
from .import_stack import ImportStack

core_logger = LogManager.get_logger(__name__)

class TankBundle(object):
    """
    Abstract Base class for any engine, framework app etc in tank
    """

    def __init__(self, tk, context, settings, instance_name, descriptor, env, log):
        """
        Constructor.

        :param tk: :class:`~sgtk.Sgtk` instance
        :param context: A context object to define the context on disk where the engine is operating
        :type context: :class:`~sgtk.Context`
        :param settings: dictionary of settings to associate with this object
        :param descriptor: Descriptor pointing at associated code.
        :param env: An Environment object to associate with this bundle.
        :param log: A python logger to associate with this bundle
        """
        self.__tk = tk
        self.__sg = None
        self.__instance_name = instance_name
        self.__cache_location = {}
        self.__module_uid = None
        self.__frameworks = {}
        self.__env = env
        self.__log = log

        # Set the internal properties
        self.descriptor = descriptor
        self.context = context
        self.settings = settings

        # emit an engine started event
        tk.execute_core_hook(constants.TANK_BUNDLE_INIT_HOOK_NAME, bundle=self)

    ##########################################################################################
    # internal API

    def log_metric(self, action, log_version=False, log_once=False, command_name=None):
        """
        Log metrics for this bundle and the given action.

        :param str action: Action string to log, e.g. 'Opened Workfile'.
        :param log_version: Deprecated and ignored, but kept for backward compatibility.
        :param bool log_once: ``True`` if this metric should be ignored if it
            has already been logged. Defaults to ``False``.
        :param str command_name: A Toolkit command name to add to the metric properties.

        Internal Use Only - We provide no guarantees that this method
        will be backwards compatible.
        """
        properties = {}
        if command_name:
            properties[EventMetric.KEY_COMMAND] = command_name

        EventMetric.log(
            EventMetric.GROUP_TOOLKIT,
            action,
            properties=properties,
            log_once=log_once,
            bundle=self
        )

    ##########################################################################################
    # properties used by internal classes, not part of the public interface

    @property
    def descriptor(self):
        """
        Internal method - not part of Tank's public interface.
        This method may be changed or even removed at some point in the future.
        We leave no guarantees that it will remain unchanged over time, so 
        do not use in any app code. 
        """
        return self.__descriptor

    @descriptor.setter
    def descriptor(self, descriptor):
        """
        Sets the current descriptor associated with this item.

        :param descriptor: The new descriptor to associate with the bundle.
        """
        # try to avoid cyclical imports
        from . import validation

        # make sure the current operating system platform is supported
        validation.validate_platform(descriptor)

        self.__descriptor = descriptor

    @property
    def settings(self):
        """
        Internal method - not part of Tank's public interface.
        This method may be changed or even removed at some point in the future.
        We leave no guarantees that it will remain unchanged over time, so 
        do not use in any app code. 
        """
        return self.__settings

    @settings.setter
    def settings(self, settings):
        """
        Sets the bundle's internal settings dictionary.

        :param settings:    The new settings dict to store.
        """
        # try to avoid cyclical imports
        from . import validation

        # Get the settings for the engine and then validate them
        validation.validate_settings(
            self.__instance_name,
            self.__tk,
            self.__context,
            self.__descriptor.configuration_schema,
            settings,
            self
        )
        self.__settings = settings
    
    ##########################################################################################
    # methods used by internal classes, not part of the public interface

    def get_setting_from(self, other_settings, key, default=None):
        """
        Internal method - not part of Tank's public interface.
        
        Get a value from the settings dictionary passed in
        using the logic from this application

        :param other_settings: dictionary to use to find setting
        :param key: setting name
        :param default: default value to return
        """
        return self.__resolve_setting_value(other_settings, key, default)

    def get_template_from(self, other_settings, key):
        """
        Internal method - not part of Tank's public interface.
        
        A shortcut for looking up which template is referenced in the given setting from
        the settings dictionary passed in.  It then calls get_template_by_name() on it.
        
        :param other_settings: dictionary to use to find setting
        :param key: setting name
        """
        template_name = self.get_setting_from(other_settings, key)        
        return self.get_template_by_name(template_name)

    ##########################################################################################
    # properties

    @property
    def name(self):
        """
        The short name for the item (e.g. tk-maya)
        
        :returns: name as string
        """
        return self.__descriptor.system_name
    
    @property
    def display_name(self):
        """
        The display name for the item (e.g. Maya Engine)
        
        :returns: display name as string
        """
        return self.__descriptor.display_name

    @property
    def description(self):
        """
        A short description of the item
        
        :returns: string
        """
        return self.__descriptor.description

    @property
    def version(self):
        """
        The version of the item (e.g. 'v0.2.3')
        
        :returns: string representing the version
        """
        return self.__descriptor.version

    @property
    def icon_256(self):
        """
        Path to a 256x256 pixel png file which describes the item
        """
        return self.__descriptor.icon_256

    @property
    def style_constants(self):
        """
        Returns a dictionary of style constants. These can be used to build
        UIs using standard colors and other style components. All keys returned
        in this dictionary can also be used inside a style.qss that lives 
        at the root level of the app, engine or framework. Use a 
        ``{{DOUBLE_BACKET}}`` syntax in the stylesheet file, for example::
        
            QWidget
            { 
                color: {{SG_FOREGROUND_COLOR}};
            }
        
        This property returns the values for all constants, for example::
        
            { 
              "SG_HIGHLIGHT_COLOR": "#18A7E3",
              "SG_ALERT_COLOR": "#FC6246",
              "SG_FOREGROUND_COLOR": "#C8C8C8"
            }
        
        :returns: Dictionary. See above for example 
        """
        return constants.SG_STYLESHEET_CONSTANTS    

    @property
    def documentation_url(self):
        """
        Return the relevant documentation url for this item.
        
        :returns: url string, None if no documentation was found
        """
        return self.__descriptor.documentation_url

    @property
    def support_url(self):
        """
        Return the relevant support url for this item.
        
        :returns: url string, None if no documentation was found
        """
        return self.__descriptor.support_url

    @property
    def disk_location(self):
        """
        The folder on disk where this item is located.
        This can be useful if you want to write app code
        to retrieve a local resource::

            app_font = os.path.join(self.disk_location, "resources", "font.fnt")
        """
        # note: the reason we don't call __file__ directly is because
        #       we don't want to return the location of the 'bundle.py'
        #       base class but rather the location of object that
        #       has been derived from this class.
        path_to_this_file = os.path.abspath(sys.modules[self.__module__].__file__)
        return os.path.dirname(path_to_this_file)

    @property
    def cache_location(self):
        """
        An item-specific location on disk where the app or engine can store
        random cache data. This location is guaranteed to exist on disk.

        This location is configurable via the ``cache_location`` hook.
        It typically points at a path in the local filesystem, e.g on a mac::

            ~/Library/Caches/Shotgun/SITENAME/PROJECT_ID/BUNDLE_NAME

        This can be used to store cache data that the app wants to reuse across
        sessions::

            stored_query_data_path = os.path.join(self.cache_location, "query.dat")
        """
        project_id = self.__tk.pipeline_configuration.get_project_id()
        return self.get_project_cache_location(project_id)

    @property
    def site_cache_location(self):
        """
        A site location on disk where the app or engine can store
        random cache data. This location is guaranteed to exist on disk.

        This location is configurable via the ``cache_location`` hook.
        It typically points at a path in the local filesystem, e.g on a mac::

            ~/Library/Caches/Shotgun/SITENAME/BUNDLE_NAME

        This can be used to store cache data that the app wants to reuse across
        sessions and can be shared across a site::

            stored_query_data_path = os.path.join(self.site_cache_location, "query.dat")
        """
        # this method is memoized for performance since it is being called a lot!
        if self.__cache_location.get("site") is None:

            self.__cache_location["site"] = self.__tk.execute_core_hook_method(
                constants.CACHE_LOCATION_HOOK_NAME,
                "get_bundle_data_cache_path",
                project_id=None,
                plugin_id=None,
                pipeline_configuration_id=None,
                bundle=self
            )

        return self.__cache_location["site"]

    @property
    def instance_name(self):
        """
        The name for this bundle instance.
        """
        return self.__instance_name

    @instance_name.setter
    def instance_name(self, instance_name):
        """
        Sets the instance name of the bundle.
        """
        self.__instance_name = instance_name

    @property
    def context(self):
        """
        The context associated with this item.
        
        :returns: :class:`~sgtk.Context`
        """
        return self.__context

    @context.setter
    def context(self, context):
        """
        Sets the current context associated with this item.

        :param context: The new context to associate with the bundle.
        """
        # try to avoid cyclical imports
        from . import validation

        # check that the context contains all the info that the app needs
        validation.validate_context(self.__descriptor, context)

        self.__context = context

    @property
    def context_change_allowed(self):
        """
        Whether a context change is allowed without the need for a restart.
        If a bundle supports on-the-fly context changing, this property should
        be overridden in the deriving class and forced to return True.

        :returns: bool
        """
        return False

    @property
    def env(self):
        """
        Returns the environment object associated with this bundle.

        :returns: :class:`~sgtk.platform.Environment`
        """
        return self.__env

<<<<<<< HEAD
=======
    @env.setter
    def env(self, env):
        """
        Sets the current environment associated with this item.

        :param env: The new environment to associate with the bundle.
        """
        self.__env = env

>>>>>>> 5d77db05
    @property
    def tank(self):
        """
        Returns the Toolkit API instance associated with this item
        
        :returns: :class:`~sgtk.Tank`
        """
        return self.__tk
    
    # new name compatibility 
    sgtk = tank
    
    @property
    def frameworks(self):
        """
        List of all frameworks associated with this item
        
        :returns: List of framework objects
        """
        return self.__frameworks

    @property
    def logger(self):
        """
        Standard python logger for this engine, app or framework.

        Use this whenever you want to emit or process
        log messages. If you are developing an app,
        engine or framework, call this method for generic logging.

        .. note:: Inside the ``python`` area of your app, engine or framework,
                  we recommend that you use :meth:`sgtk.platform.get_logger`
                  for your logging.

        Logging will be dispatched to a logger parented under the
        main toolkit logging namespace::

            # pattern
            sgtk.env.environment_name.engine_instance_name

            # for example
            sgtk.env.asset.tk-maya

        .. note:: If you want all log messages that you are emitting in your
                  app, engine or framework to be written to a log file or
                  to a logging console, you can attach a std log handler here.
        """
        return self.__log

    ##########################################################################################
    # public methods

    def change_context(self, new_context):
        """
        Abstract method for context changing.

        Implemented by deriving classes that wish to support context changes and
        require specific logic to do so safely.

        :param new_context: The context being changed to.
        :type context: :class:`~sgtk.Context`
        """
        if not self.context_change_allowed:
            self.log_debug("Bundle %r does not allow context changes." % self)
            raise TankContextChangeNotSupportedError()

    def pre_context_change(self, old_context, new_context):
        """
        Called before a context change.

        Implemented by deriving classes.

        :param old_context:     The context being changed away from.
        :type old_context: :class:`~sgtk.Context`
        :param new_context:     The context being changed to.
        :type new_context: :class:`~sgtk.Context`
        """
        pass

    def post_context_change(self, old_context, new_context):
        """
        Called after a context change.

        Implemented by deriving classes.

        :param old_context:     The context being changed away from.
        :type old_context: :class:`~sgtk.Context`
        :param new_context:     The context being changed to.
        :type new_context: :class:`~sgtk.Context`
        """
        pass

    def import_module(self, module_name):
        """
        Special import command for Toolkit bundles. Imports the python folder inside
        an app and returns the specified module name that exists inside the python folder.

        Each Toolkit App or Engine can have a python folder which contains additional
        code. In order to ensure that Toolkit can run multiple versions of the same app,
        as well as being able to reload app code if it changes, it is recommended that
        this method is used whenever you want to access code in the python location.

        For example, imagine you had the following structure::

            tk-multi-mybundle
               |- app.py or engine.py or framework.py
               |- info.yml
               \- python
                   |- __init__.py   <--- Needs to contain 'from . import tk_multi_mybundle'
                   \- tk_multi_mybundle

        The above structure is a standard Toolkit app outline. ``app.py`` is a
        light weight wrapper and the python module
        ``tk_multi_myapp`` module contains the actual code payload.
        In order to import this in a Toolkit friendly way, you need to run
        the following when you want to load the payload module inside of app.py::

            module_obj = self.import_module("tk_multi_myapp")

        """
        # local import to avoid cycles

        # first, set the module we are currently processing
        ImportStack.push_current_bundle(self)
        
        try:
        
            # get the python folder
            python_folder = os.path.join(self.disk_location, constants.BUNDLE_PYTHON_FOLDER)
            if not os.path.exists(python_folder):
                raise TankError("Cannot import - folder %s does not exist!" % python_folder)
            
            # and import
            if self.__module_uid is None:
                self.log_debug("Importing python modules in %s..." % python_folder)
                # alias the python folder with a UID to ensure it is unique every time it is imported
                self.__module_uid = "tkimp%s" % uuid.uuid4().hex
                imp.load_module(self.__module_uid, None, python_folder, ("", "", imp.PKG_DIRECTORY) )
            
            # we can now find our actual module in sys.modules as GUID.module_name
            mod_name = "%s.%s" % (self.__module_uid, module_name)
            if mod_name not in sys.modules:
                raise TankError("Cannot find module %s as part of %s!" % (module_name, python_folder))
            
            # lastly, append our own object to the added module. This is to make it easier to 
            # do elegant imports in the class scope via the tank.platform.import_framework method
            sys.modules[mod_name]._tank_bundle = self
        
        finally:
            # no longer processing this one
            ImportStack.pop_current_bundle()
        
        return sys.modules[mod_name]

    def get_project_cache_location(self, project_id):
        """
        Gets the bundle's cache-location path for the given project id.

        :param project_id:  The project Entity id number.
        :type project_id:   int

        :returns:           Cache location directory path.
        :rtype str:
        """
        # this method is memoized for performance since it is being called a lot!
        if self.__cache_location.get(project_id) is None:

            self.__cache_location[project_id] = self.__tk.execute_core_hook_method(
                constants.CACHE_LOCATION_HOOK_NAME,
                "get_bundle_data_cache_path",
                project_id=project_id,
                plugin_id=self.__tk.pipeline_configuration.get_plugin_id(),
                pipeline_configuration_id=self.__tk.pipeline_configuration.get_shotgun_id(),
                bundle=self
            )

        return self.__cache_location[project_id]

    def get_setting(self, key, default=None):
        """
        Get a value from the item's settings::

            >>> app.get_setting('entity_types')
            ['Sequence', 'Shot', 'Asset', 'Task']

        :param key: config name
        :param default: default value to return
        :returns: Value from the environment configuration
        """
        return self.__resolve_setting_value(self.__settings, key, default)
            
    def get_template(self, key):
        """
        Returns a template object for a particular template setting in the Framework configuration.
        This method will look at the app configuration, determine which template is being referred to 
        in the setting, go into the main platform Template API and fetch that particular template object.
    
        This is a convenience method. Shorthand for ``self.sgtk.templates[ self.get_setting(key) ]``.

        :param key: Setting to retrieve template for
        :returns: :class:`~Template` object
        """
        template_name = self.get_setting(key)        
        return self.get_template_by_name(template_name)
    
    def get_template_by_name(self, template_name):
        """
        Note: This is for advanced use cases - Most of the time you should probably use 
        :meth:`get_template()`. Find a particular template, the way it is named in the master
        config file ``templates.yml``. This method will access the master templates file
        directly and pull out a specifically named template without using the app config. 
        Note that using this method may result in code which is less portable across 
        studios, since it makes assumptions about how templates are named and defined in 
        the master config. Generally speaking, it is often better to access templates using 
        the app configuration and the get_template() method.
        
        This is a convenience method. Shorthand for ``self.sgtk.templates[template_name]``.

        :param template_name
        :returns: :class:`~Template` object
        """
        return self.tank.templates.get(template_name)
                        
    def execute_hook(self, key, base_class=None, **kwargs):
        """
        Execute a hook that is part of the environment configuration for the current bundle.

        Convenience method that calls :meth:`execute_hook_method()` with the
        method_name parameter set to "execute".

        .. warning:: This method is present for backwards compatibility. For
                     all new hooks, we recommend using :meth:`execute_hook_method`
                     instead.

        You simply pass the name of the hook setting that you want to execute and 
        the accompanying arguments, and toolkit will find the correct hook file based
        on the currently configured setting and then execute the execute() method for 
        that hook.

        An optional ``base_class`` can be provided to override the default :class:`~sgtk.Hook`
        base class. This is useful for bundles that want to define and document a strict
        interface for hooks. The classes defined in the hook have to derived from this classes.

        .. note:: For more information about hooks, see :class:`~sgtk.Hook`
        
        :param key: The name of the hook setting you want to execute.
        :param base_class: A python class to use as the base class for the created
            hook. This will override the default hook base class, ``Hook``.
        :returns: The return value from the hook
        """
        hook_name = self.get_setting(key)
        resolved_hook_paths = self.__resolve_hook_expression(key, hook_name)
        return hook.execute_hook_method(
            resolved_hook_paths,
            self,
            None,
            base_class=base_class,
            **kwargs
        )
        
    def execute_hook_method(self, key, method_name, base_class=None, **kwargs):
        """
        Execute a specific method in a hook that is part of the 
        environment configuration for the current bundle.
        
        You simply pass the name of the hook setting that you want to execute, the 
        name of the method you want to execute and the accompanying arguments. 
        Toolkit will find the correct hook file based on the currently configured 
        setting and then execute the specified method.

        Hooks form a flexible way to extend and make toolkit apps or engines configurable.
        A hook acts like a setting in that it needs to be configured as part of the app's
        configuration, but instead of being a simple value, it is a code snippet contained
        inside a class.

        Apps typically provide default hooks to make installation and overriding easy.
        Each hook is represented by a setting, similar to the ones you access via
        the :meth:`get_setting()` method, however instead of retrieving a fixed value,
        you execute code which generates a value.

        This method will execute a specific method for a given hook setting. Toolkit will
        find the actual python hook file and handle initialization and execution for you,
        by looking at the configuration settings and resolve a path based on this.

        Arguments should always be passed in by name. This is to make it easy to add new
        parameters without breaking backwards compatibility, for example
        ``execute_hook_method("validator", "pre_check", name=curr_scene, version=curr_ver).``

        An optional ``base_class`` can be provided to override the default :class:`~sgtk.Hook`
        base class. This is useful for bundles that want to define and document a strict
        interface for hooks. The classes defined in the hook have to derived from this classes.

        .. note:: For more information about hooks, see :class:`~sgtk.Hook`

        :param key: The name of the hook setting you want to execute.
        :param method_name: Name of the method to execute
        :param base_class: A python class to use as the base class for the created
            hook. This will override the default hook base class, ``Hook``.
        :returns: The return value from the hook
        """
        hook_name = self.get_setting(key)
        resolved_hook_paths = self.__resolve_hook_expression(key, hook_name)
        return hook.execute_hook_method(
            resolved_hook_paths,
            self,
            method_name,
            base_class=base_class,
            **kwargs
        )

    def execute_hook_expression(self, hook_expression, method_name, base_class=None, **kwargs):
        """
        Execute an arbitrary hook via an expression. While the methods execute_hook
        and execute_hook_method allows you to execute a particular hook setting as
        specified in the app configuration manifest, this methods allows you to 
        execute a hook directly by passing a hook expression, for example 
        ``{config}/path/to/my_hook.py``

        This is useful if you are doing rapid app development and don't necessarily
        want to expose a hook as a configuration setting just yet. It is also useful 
        if you have app settings that are nested deep inside of lists or dictionaries.
        In that case, you cannot use execute_hook, but instead will have to retrieve
        the value specifically and then run it.

        An optional ``base_class`` can be provided to override the default :class:`~sgtk.Hook`
        base class. This is useful for bundles that want to define and document a strict
        interface for hooks. The classes defined in the hook have to derived from this classes.

        .. note:: For more information about hooks, see :class:`~sgtk.Hook`

        :param hook_expression: Path to hook to execute. See above for syntax details.
        :param method_name: Method inside the hook to execute.
        :param base_class: A python class to use as the base class for the created
            hook. This will override the default hook base class, ``Hook``.
        :returns: The return value from the hook
        """
        resolved_hook_paths = self.__resolve_hook_expression(None, hook_expression)
        return hook.execute_hook_method(
            resolved_hook_paths,
            self,
            method_name,
            base_class=base_class,
            **kwargs)

    def execute_hook_by_name(self, hook_name, **kwargs):
        """
        Execute an arbitrary hook located in the hooks folder for this project.
        The hook_name is the name of the python file in which the hook resides,
        without the file extension.
        
        In most use cases, the execute_hook method is the preferred way to 
        access a hook from an app.

        .. warning:: Now deprecated - Please use :meth:`execute_hook_expression`
                  instead.

        This method is typically only used when you want to execute an arbitrary
        list of hooks, for example if you want to run a series of arbitrary
        user defined pre-publish validation hooks.

        .. note:: For more information about hooks, see :class:`~sgtk.Hook`

        :param hook_name: name of the legacy hook file to execute.
        """
        hook_folder = self.tank.pipeline_configuration.get_hooks_location()
        hook_path = os.path.join(hook_folder, "%s.py" % hook_name)
        return hook.execute_hook(hook_path, self, **kwargs)

    def create_hook_instance(self, hook_expression, base_class=None):
        """
        Returns the instance of a hook object given an expression.

        This is useful for complex workflows where it is beneficial to
        maintain a handle to a hook instance. Normally, hooks are stateless
        and every time a hook is called, a new instance is returned. This method
        provides a standardized way to retrieve an instance of a hook::

            self._plugin = app_object.create_hook_instance("{config}/path/to/my_hook.py")
            self._plugin.execute_method_x()
            self._plugin.execute_method_y()
            self._plugin.execute_method_z()

        The hook expression is the raw value that is specified in the configuration file.
        If you want to access a configuration setting instead (like how for example
        :meth:`execute_hook_method` works), simply call :meth:`get_setting()` to retrieve
        the value and then pass the settings value to this method.

        .. note:: For more information about hook syntax, see :class:`~sgtk.Hook`

        An optional ``base_class`` can be provided to override the default :class:`~sgtk.Hook`
        base class. This is useful for bundles that create hook instances at
        execution time and wish to provide default implementation without the need
        to configure the base hook. The supplied class must inherit from Hook.

        :param hook_expression: Path to hook to execute. See above for syntax details.
        :param base_class: A python class to use as the base class for the created
            hook. This will override the default hook base class, ``Hook``.
        :returns: :class:`Hook` instance.
        """
        resolved_hook_paths = self.__resolve_hook_expression(None, hook_expression)
        return hook.create_hook_instance(
            resolved_hook_paths,
            self,
            base_class=base_class
        )

    def ensure_folder_exists(self, path):
        """
        Make sure that the given folder exists on disk.
        Convenience method to make it easy for apps and engines to create folders in a
        standardized fashion. While the creation of high level folder structure such as
        Shot and Asset folders is typically handled by the folder creation system in
        Toolkit, Apps tend to need to create leaf-level folders such as publish folders
        and work areas. These are often created just in time of the operation.

        .. note:: This method calls out to the ``ensure_folder_exists`` core hook, making
                  the I/O operation user configurable. We recommend using this method
                  over the methods provided in ``sgtk.util.filesystem``.

        :param path: path to create
        """        
        try:
            self.__tk.execute_core_hook("ensure_folder_exists", path=path, bundle_obj=self)
        except Exception as e:
            raise TankError("Error creating folder %s: %s" % (path, e))
        
    def get_metrics_properties(self):
        """
        Should be re-implemented in deriving classes and return a dictionary with
        the properties needed to log a metric event for this bundle.

        :raises: NotImplementedError
        """
        raise NotImplementedError

    ##########################################################################################
    # internal helpers

    def __resolve_hook_path(self, settings_name, hook_expression):
        """
        Resolves a hook settings path into an absolute path.
        
        :param settings_name: The name of the hook setting in the configuration. If the 
                              hook expression passed in to this method is not directly
                              associated with a configuration setting, for example if it
                              comes from a nested settings structure and is resolved via 
                              execute_hook_by_name, this parameter will be None. 
                               
        :param hook_expression: The hook expression value that should be resolved.
        
        :returns: A full path to a hook file.
        """

        if hook_expression is None:
            raise TankError("%s config setting %s: Configuration value cannot be None!" % (self, settings_name))
        
        path = None

        # make sure to replace the `{engine_name}` token if it exists.
        if constants.TANK_HOOK_ENGINE_REFERENCE_TOKEN in hook_expression:
            engine_name = self._get_engine_name()
            if not engine_name:
                raise TankError(
                    "No engine could be determined for hook expression '%s'. "
                    "The hook could not be resolved." % (hook_expression,))
            else:
                hook_expression = hook_expression.replace(
                    constants.TANK_HOOK_ENGINE_REFERENCE_TOKEN,
                    engine_name,
                )
        
        # first the legacy, old-style hooks case
        if hook_expression == constants.TANK_BUNDLE_DEFAULT_HOOK_SETTING:
            # hook settings points to the default one.
            # find the name of the hook from the manifest

            manifest = self.__descriptor.configuration_schema
            engine_name = self._get_engine_name()

            # Entries are on the following form
            #            
            # hook_publish_file:
            #    type: hook
            #    description: Called when a file is published, e.g. copied from a work area to a publish area.
            #    default_value: maya_publish_file
            #
            resolved_hook_name = resolve_default_value(
                manifest.get(settings_name), engine_name=engine_name, bundle=self)

            # get the full path for the resolved hook name:
            if resolved_hook_name.startswith("{self}"):
                # new format hook: 
                #  default_value: '{self}/my_hook.py'
                hooks_folder = os.path.join(self.disk_location, "hooks")
                path = resolved_hook_name.replace("{self}", hooks_folder)
                path = path.replace("/", os.path.sep)
            else:
                # old style hook: 
                #  default_value: 'my_hook'
                path = os.path.join(self.disk_location, "hooks", "%s.py" % resolved_hook_name)

            # if the hook uses the engine name then output a more useful error message if a hook for 
            # the engine can't be found.
            if engine_name and not os.path.exists(path):
                # produce user friendly error message
                raise TankError("%s config setting %s: This hook is using an engine specific "
                                "hook setup (e.g '%s') but no hook '%s' has been provided with the app. "
                                "In order for this app to work with engine %s, you need to provide a "
                                "custom hook implementation. Please contact support for more "
                                "information" % (self, settings_name, resolved_hook_name, path, engine_name))
            
        elif hook_expression.startswith("{self}"):
            # bundle local reference
            hooks_folder = os.path.join(self.disk_location, "hooks")
            path = hook_expression.replace("{self}", hooks_folder)
            path = path.replace("/", os.path.sep)
        
        elif hook_expression.startswith("{config}"):
            # config hook 
            hooks_folder = self.tank.pipeline_configuration.get_hooks_location()
            path = hook_expression.replace("{config}", hooks_folder)
            path = path.replace("/", os.path.sep)

        elif hook_expression.startswith("{engine}"):
            # look for the hook in the currently running engine
            try:
                engine = self.engine
            except AttributeError:
                raise TankError(
                    "%s config setting %s: Could not determine the current "
                    "engine. Unable to resolve hook path for: '%s'" %
                    (self, settings_name, hook_expression)
                )

            hooks_folder = os.path.join(engine.disk_location, "hooks")
            path = hook_expression.replace("{engine}", hooks_folder)
            path = path.replace("/", os.path.sep)
        
        elif hook_expression.startswith("{$") and "}" in hook_expression:
            # environment variable: {$HOOK_PATH}/path/to/foo.py
            env_var = re.match("^\{\$([^\}]+)\}", hook_expression).group(1)
            if env_var not in os.environ:
                raise TankError("%s config setting %s: This hook is referring to the configuration value '%s', "
                                "but no environment variable named '%s' can be "
                                "found!" % (self, settings_name, hook_expression, env_var))
            env_var_value = os.environ[env_var]
            path = hook_expression.replace("{$%s}" % env_var, env_var_value)
            path = path.replace("/", os.path.sep)        
        
        elif hook_expression.startswith("{") and "}" in hook_expression:
            # bundle instance (e.g. '{tk-framework-perforce_v1.x.x}/foo/bar.py' )
            # first find the bundle instance
            instance = re.match("^\{([^\}]+)\}", hook_expression).group(1)
            # for now, only look at framework instance names. Later on,
            # if the request ever comes up, we could consider extending
            # to supporting app instances etc. However we would need to
            # have some implicit rules for handling ambiguity since
            # there can be multiple items (engines, apps etc) potentially
            # having the same instance name.
<<<<<<< HEAD
            fw_instances = self.__env.get_frameworks()
=======
            fw_instances = self.env.get_frameworks()
>>>>>>> 5d77db05
            if instance not in fw_instances:
                raise TankError("%s config setting %s: This hook is referring to the configuration value '%s', "
                                "but no framework with instance name '%s' can be found in the currently "
                                "running environment. The currently loaded frameworks "
                                "are %s." % (self, settings_name, hook_expression, instance, ", ".join(fw_instances)))

<<<<<<< HEAD
            fw_desc = self.__env.get_framework_descriptor(instance)
=======
            fw_desc = self.env.get_framework_descriptor(instance)
>>>>>>> 5d77db05
            if not(fw_desc.exists_local()):
                raise TankError("%s config setting %s: This hook is referring to the configuration value '%s', "
                                "but the framework with instance name '%s' does not exist on disk. Please run "
                                "the tank cache_apps command." % (self, settings_name, hook_expression, instance))
            
            # get path to framework on disk
            hooks_folder = os.path.join(fw_desc.get_path(), "hooks")
            # create the path to the file
            path = hook_expression.replace("{%s}" % instance, hooks_folder)
            path = path.replace("/", os.path.sep)
            
        else:
            # old school config hook name, e.g. just 'foo'
            hooks_folder = self.tank.pipeline_configuration.get_hooks_location()
            path = os.path.join(hooks_folder, "%s.py" % hook_expression)            

        return path

    def resolve_setting_expression(self, value):
        """
        Resolves any embedded references like {engine_name} or {env_name}.
        
        :param value: The value that should be resolved.
        
        :returns: An expanded value.
        """
        # make sure to replace the `{engine_name}` token if it exists.
        if constants.TANK_HOOK_ENGINE_REFERENCE_TOKEN in value:
            engine_name = self._get_engine_name()
            if not engine_name:
                raise TankError(
                    "No engine could be determined for value '%s'. "
                    "The setting could not be resolved." % (value,))
            else:
                value = value.replace(
                    constants.TANK_HOOK_ENGINE_REFERENCE_TOKEN,
                    engine_name,
                )

        # make sure to replace the `{env_name}` token if it exists.
        if "{env_name}" in value:
<<<<<<< HEAD
            env_name = self.__env.name
=======
            env_name = self.env.name
>>>>>>> 5d77db05
            if not env_name:
                raise TankError(
                    "No environment could be determined for value '%s'. "
                    "The setting could not be resolved." % (value,))
            else:
                value = value.replace(
                    "{env_name}",
                    env_name,
                )

        return value


    def expand_path(self, path):
        """
        Resolves a "config_path" type setting into an absolute path.
        
        :param path: The path value that should be resolved.
        
        :returns: An expanded absolute path to the specified file.
        """

        # make sure to replace the `{engine_name}` token if it exists.
        if constants.TANK_HOOK_ENGINE_REFERENCE_TOKEN in path:
            engine_name = self._get_engine_name()
            if not engine_name:
                raise TankError(
                    "No engine could be determined for path '%s'. "
                    "The setting could not be resolved." % (path,))
            else:
                path = path.replace(
                    constants.TANK_HOOK_ENGINE_REFERENCE_TOKEN,
                    engine_name,
                )

        if path.startswith("{self}"):
            # bundle local reference
            parent_folder = self.disk_location
            path = path.replace("{self}", parent_folder)
            path = path.replace("/", os.path.sep)

        elif path.startswith("{config}"):
            # config dir reference
            parent_folder = self.tank.pipeline_configuration.get_config_location()
            path = path.replace("{config}", parent_folder)
            path = path.replace("/", os.path.sep)

        elif path.startswith("{engine}"):
            # look for the hook in the currently running engine
            try:
                engine = self.engine
            except AttributeError:
                raise TankError(
                    "%s: Could not determine the current "
                    "engine. Unable to resolve path for: '%s'" %
                    (self, path)
                )
            parent_folder = engine.disk_location
            path = path.replace("{engine}", parent_folder)
            path = path.replace("/", os.path.sep)
        
        elif path.startswith("{$") and "}" in path:
            # environment variable: {$HOOK_PATH}/path/to/foo.py
            env_var = re.match("^\{\$([^\}]+)\}", path).group(1)
            if env_var not in os.environ:
                raise TankError("%s: This path is referring to the configuration value '%s', "
                                "but no environment variable named '%s' can be "
                                "found!" % (self, path, env_var))
            env_var_value = os.environ[env_var]
            path = path.replace("{$%s}" % env_var, env_var_value)
            path = path.replace("/", os.path.sep)        
        
        elif path.startswith("{") and "}" in path:
            # bundle instance (e.g. '{tk-framework-perforce_v1.x.x}/foo/bar.py' )
            # first find the bundle instance
            instance = re.match("^\{([^\}]+)\}", path).group(1)
            # for now, only look at framework instance names. Later on,
            # if the request ever comes up, we could consider extending
            # to supporting app instances etc. However we would need to
            # have some implicit rules for handling ambiguity since
            # there can be multiple items (engines, apps etc) potentially
            # having the same instance name.
<<<<<<< HEAD
            fw_instances = self.__env.get_frameworks()
=======
            fw_instances = self.env.get_frameworks()
>>>>>>> 5d77db05
            if instance not in fw_instances:
                raise TankError("%s: This path is referring to the configuration value '%s', "
                                "but no framework with instance name '%s' can be found in the currently "
                                "running environment. The currently loaded frameworks "
                                "are %s." % (self, path, instance, ", ".join(fw_instances)))

<<<<<<< HEAD
            fw_desc = self.__env.get_framework_descriptor(instance)
=======
            fw_desc = self.env.get_framework_descriptor(instance)
>>>>>>> 5d77db05
            if not(fw_desc.exists_local()):
                raise TankError("%s: This path is referring to the configuration value '%s', "
                                "but the framework with instance name '%s' does not exist on disk. Please run "
                                "the tank cache_apps command." % (self, path, instance))
            
            # get path to framework on disk
            parent_folder = fw_desc.get_path()
            # create the path to the file
            path = path.replace("{%s}" % instance, parent_folder)
            path = path.replace("/", os.path.sep)

        else:
            # this is a config path. Stored on the form
            # foo/bar/baz.png, we should translate that into
            # PROJECT_PATH/tank/config/foo/bar/baz.png
            parent_folder = self.tank.pipeline_configuration.get_config_location()
            path = os.path.join(parent_folder, path)
            path = path.replace("/", os.path.sep)

        return path


    def __resolve_hook_expression(self, settings_name, hook_expression):
        """
        Internal method for resolving hook expressions. This method handles
        resolving an environment configuration value into a path on disk.

        There are two generations of hook formats - old-style and new-style.

        Old style formats:

        - hook_setting: foo     -- Resolves 'foo' to CURRENT_PC/hooks/foo.py
        - hook_setting: default -- Resolves the value from the info.yml manifest and uses
          the default hook code supplied by the bundle.

        New style formats:

        - hook_setting: {$HOOK_PATH}/path/to/foo.py  -- environment variable.
        - hook_setting: {self}/path/to/foo.py   -- looks in the hooks folder in the local bundle
        - hook_setting: {config}/path/to/foo.py -- looks in the hooks folder in the config
        - hook_setting: {engine}/path/to/foo.py -- looks in the hooks folder of the current engine.
        - hook_setting: {tk-framework-perforce_v1.x.x}/path/to/foo.py -- looks in the hooks folder of a
          framework instance that exists in the current environment. Basically, each entry inside the
          frameworks section in the current environment can be specified here - all these entries are
          on the form frameworkname_versionpattern, for example tk-framework-widget_v0.1.2 or
          tk-framework-shotgunutils_v1.3.x.

        :param settings_name: If this hook is associated with a setting in the bundle, this is the
                              name of that setting. This is used to identify the inheritance relationships
                              between the hook expression that is evaluated and if this hook derives from
                              a hook inside an app.
        :param hook_expression: The path expression to a hook.
        :returns: List of paths to hooks files.
        """
        # split up the config value into distinct items
        unresolved_hook_paths = hook_expression.split(":")

        # first of all, see if we should add a base class hook to derive from:
        #
        # Basically, any overridden hook implicitly derives from the default hook.
        # specified in the manifest.
        # if the settings value is not {self} add this to the inheritance chain.
        # Examples:
        #
        # Manifest: {self}/foo_{engine_name}.py
        # In config: {config}/my_custom_hook.py
        # The my_custom_hook.py implicitly derives from the python class defined
        # in the manifest, so prepend it:
        # hook_paths: ["{self}/foo_tk-maya.py", "{config}/my_custom_hook.py" ]
        #
        # Check only new-style hooks. All new style hooks start with a {
        if unresolved_hook_paths[0].startswith("{") and not unresolved_hook_paths[0].startswith("{self}"):
            # this is a new style hook that is not the default hook value.
            # now prepend the default hook first in the list
            manifest = self.__descriptor.configuration_schema

            default_value = None

            if settings_name:
                default_value = resolve_default_value(
                    manifest.get(settings_name),
                    engine_name=self._get_engine_name(),
                    bundle=self
            )

            if default_value:  # possible not to have a default value!

                # expand the default value to be referenced from {self} and with the .py suffix
                # for backwards compatibility with the old syntax where the default value could
                # just be 'hook_name' with implicit '{self}' and no suffix!
                if not default_value.startswith("{self}"):
                    default_value = "{self}/%s.py" % default_value

                # so now we have a path to a potential default hook inside the app or engine
                # There is however one possibility when there may not be a hook, and this is
                # when {engine_name} is defined as part of the default value, but no default hook
                # exists for the engine that we are currently running. In this case, we don't want
                # to wedge in this non-existing hook file into the inheritance chain because it does
                # not exist!
                full_path = self.__resolve_hook_path(settings_name, default_value)
                if os.path.exists(full_path):
                    # add to inheritance path
                    unresolved_hook_paths.insert(0, default_value)

        # resolve paths into actual file paths
        resolved_hook_paths = [self.__resolve_hook_path(settings_name, x) for x in unresolved_hook_paths]

        core_logger.debug(
            "%s: Resolved hook expression (associated with setting '%s'): '%s' -> %s" % (
                self,
                settings_name,
                hook_expression,
                resolved_hook_paths)
        )

        return resolved_hook_paths

    def __resolve_setting_value(self, settings, key, default):
        """
        Resolve a setting value.  Exposed to allow values to be resolved for
        settings derived outside of the app.

        :param settings: the settings dictionary source
        :param key: setting name
        :param default: a default value to use for the setting
        """
        # An old use case exists whereby the key does not exist in the
        # config schema so we need to account for that.
        schema = self.__descriptor.configuration_schema.get(key, None)
        return resolve_setting_value(
            self.__tk, self._get_engine_name(), schema, settings, key, default, self
        )

    def _get_engine_name(self):
        """
        Returns the bundle's engine name if available. None otherwise.
        Convenience method to avoid try/except everywhere.

        :return: The engine name or None
        """
        # note - this technically violates the generic nature of the bundle
        # base class implementation because the engine member is not defined
        # in the bundle base class (only in App and Framework, not Engine) - an
        # engine trying to define a hook using the {engine_name} construct will
        # therefore get an error.
        try:
            engine_name = self.engine.name
        except:
            engine_name = None

        return engine_name


def _post_process_settings_r(tk, key, value, schema, engine_name, bundle, validate):
    """
    Recursive post-processing of settings values

    :param tk: Toolkit API instance
    :param key: setting name
    :param value: Input value to resolve using specified schema
    :param schema: A schema defining types and defaults for settings.
    :param bundle: The bundle object. This is only used in the case
        the value argument is a string starting with "hook:", which
        then requires the use of a core hook to resolve the setting.
        If no bundle is given and this situation arises, then the
        current bundle, as reported by sgtk.platform.current_bundle,
        will be used.

    :returns: Processed value for key setting
    """
    if not value:
        return value

    schema = schema or {}
    settings_type = schema.get("type")
    if isinstance(value, basestring) and value.startswith("hook:"):
        # handle the special form where the value is computed in a hook.
        #
        # if the template parameter is on the form
        # a) hook:foo_bar
        # b) hook:foo_bar:testing:testing
        #
        # The following hook will be called
        # a) foo_bar with parameters []
        # b) foo_bar with parameters [testing, testing]
        #
        chunks = value.split(":")
        hook_name = chunks[1]
        params = chunks[2:]
        value = tk.execute_core_hook(
            hook_name,
            setting=key,
            settings_type=settings_type,
            bundle_obj=bundle,
            extra_params=params
        )

    if isinstance(value, basestring):
        # Expand any internal variables (i.e. engine_name, env_name)
        value = bundle.resolve_setting_expression(value)

        # Expand any environment variables
        value = os.path.expandvars(os.path.expanduser(value))

        # Check if user-defined "default" and resolve
        if value == constants.TANK_BUNDLE_DEFAULT_HOOK_SETTING:
            value = resolve_default_value(
                schema,
                default=None,
                engine_name=engine_name, 
                raise_if_missing=validate,
                bundle=bundle
            )

    if settings_type == "list":
        processed_val = []
        value_schema = schema.get("values", {})
        for i, x in enumerate(value):
            try:
                processed_val.append(
                    _post_process_settings_r(
                        tk=tk,
                        key=key,
                        value=x,
                        schema=value_schema,
                        engine_name=engine_name,
                        bundle=bundle,
                        validate=validate
                    )
                )
            except Exception as e:
                e.args = (e.args[0], "[%d]"%i) + e.args[1:]
                raise

    elif settings_type == "dict":
        processed_val = dict()
        sub_items = dict()

        # If there is an item list, then we are dealing with a strict definition
        items = schema.get("items")
        if items:        
            for sub_key, value_schema in items.iteritems():

                # First check if the user has defined a value for this key
                if sub_key in value:
                    sub_value = value[sub_key]

                # Otherwise attempt to get the default value
                else:
                    try:
                        sub_value = resolve_default_value(
                            value_schema,
                            default=None,
                            engine_name=engine_name, 
                            raise_if_missing=validate,
                            bundle=bundle
                        )
                    # No user defined or default value!
                    except Exception as e:
                        e.args += (sub_key,)
                        raise

                try:
                    # Recursively process each of the sub items
                    processed_val[sub_key] = _post_process_settings_r(
                        tk=tk,
                        key=sub_key,
                        value=sub_value,
                        schema=value_schema,
                        engine_name=engine_name,
                        bundle=bundle,
                        validate=validate
                    )
                except Exception as e:
                    e.args += (sub_key,)
                    raise

        # No item list defined, so just process user-defined items
        else:
            value_schema = schema.get("values", {})
            for sub_key, sub_value in value.iteritems():
                try:
                    processed_val[sub_key] = _post_process_settings_r(
                        tk=tk,
                        key=sub_key,
                        value=sub_value,
                        schema=value_schema,
                        engine_name=engine_name,
                        bundle=bundle,
                        validate=validate
                    )
                except Exception as e:
                    e.args += (sub_key,)
                    raise

    elif settings_type == "config_path":
        # Expand any "config_path" values
        processed_val = bundle.expand_path(value)

    else:
        # pass-through
        processed_val = value

    return processed_val


def resolve_setting_value(tk, engine_name, schema, settings, key, default, bundle=None, validate=False):
    """
    Resolve a setting value.  Exposed to allow values to be resolved for
    settings derived outside of the app.

    :param tk: :class:`~sgtk.Sgtk` Toolkit API instance
    :param str engine_name: Name of Toolkit engine instance.
    :param dict schema: A schema defining types and defaults for settings.
                        The post processing code requires the schema to
                        introspect the settings' types, defaults, etc.
    :param dict settings: the settings dictionary source
    :param str key: setting name
    :param default: a default value to use for the setting
    :param bundle: The bundle object. This is only used in situations where
        a setting's value must be resolved via calling a hook. If None, the
        current bundle, as provided by sgtk.platform.current_bundle, will
        be used.

    :returns: Resolved value of input setting key
    """
<<<<<<< HEAD
    from .util import current_bundle
    bundle = bundle or current_bundle()
=======
    try:
        from .util import current_bundle
        bundle = bundle or current_bundle()
    except TankCurrentModuleNotFoundError:
        pass
>>>>>>> 5d77db05

    # Get the value for the supplied key
    if key in settings:
        # Value provided by the settings
        value = settings[key]

    elif schema:
        # Resolve a default value from the schema. This checks various
        # legacy default value forms in the schema keys.
        value = resolve_default_value(schema, default, engine_name, False, bundle)

    else:
        # Nothing in the settings, no schema, fallback to the supplied
        # default value
        value = default

    # We have a value of some kind and a schema. Allow the post
    # processing code to further resolve the value.
    try:
        value = _post_process_settings_r(tk, key, value, schema, engine_name, bundle, validate)
    except Exception as e:
        key_name = ".".join((bundle.instance_name, key,) + e.args[1:])
        raise type(e)("Could not determine settings value for key: '%s' - %s" % (key_name, e.args[0]))

    return value

def resolve_default_value(
        schema, default=None, engine_name=None, raise_if_missing=False, bundle=None
    ):
    """
    Extract a default value from the supplied schema.

    Fall back on the supplied default value if no default could be
    determined from the schema.

    :param schema: The schema for the setting default to resolve
    :param default: Optional fallback default value.
    :param engine_name: Optional name of the current engine if there is one.
    :param raise_if_missing: If True, raise TankNoDefaultValueError if no
        default value is found.
    :param bundle: The bundle object. This is only used in situations where
        a setting's value must be resolved via calling a hook. If None, the
        current bundle, as provided by sgtk.platform.current_bundle, will
        be used.
    :return: The resolved default value
    """
<<<<<<< HEAD
    from .util import current_bundle
    bundle = bundle or current_bundle()
=======
    try:
        from .util import current_bundle
        bundle = bundle or current_bundle()
    except TankCurrentModuleNotFoundError:
        pass
>>>>>>> 5d77db05

    default_missing = False

    # If bundle but engine name not specified, get the engine name from the bundle
    if bundle and not engine_name:
        engine_name = bundle._get_engine_name()

    # Engine-specific default value keys are allowed (ex:
    # "default_value_tk-maya"). If an engine name was supplied,
    # build the corresponding engine-specific default value key.
    engine_default_key = None
    if engine_name:
        engine_default_key = "%s_%s" % (
            constants.TANK_SCHEMA_DEFAULT_VALUE_KEY,
            engine_name
        )

    # Now look for a default value to use.
    if engine_default_key and engine_default_key in schema:
        # An engine specific key exists, use it.
        value = schema[engine_default_key]
    elif constants.TANK_SCHEMA_DEFAULT_VALUE_KEY in schema:
        # The standard default value key
        value = schema[constants.TANK_SCHEMA_DEFAULT_VALUE_KEY]
    else:
        # No default value found, fall back on the supplied default.
        default_missing = True
        value = default

    # ---- type specific checks

    setting_type = schema.get("type")

    # special case handling for list params - check if
    # allows_empty is True, in that case set default value to []
    if setting_type == "list" and value is None and schema.get("allows_empty"):
        value = []

    # special case handling for dict params - check if
    # allows_empty is True, in that case set default value to {}
    if setting_type == "dict" and value is None and schema.get("allows_empty"):
        value = {}

    # special case for template params. if allows_empty is True, then we allow
    # a value of None. make sure we don't raise in the "raise_if_missing" case.
    if setting_type == "template" and value is None and schema.get("allows_empty"):
        value = None
        default_missing = False

    if setting_type == "hook":
        value = _resolve_default_hook_value(value, engine_name)

    if value is None and default_missing and raise_if_missing:
        # calling code requested an exception if no default value exists.
        # the value may have been overridden by one of the special cases above,
        # so only raise if the value is None.
        raise TankNoDefaultValueError("No default value found.")

    return value


def _resolve_default_hook_value(value, engine_name=None):
    """
    Given a hook value, evaluate any special keys or legacy values.

    :param value: The unresolved default value for the hook
    :param engine_name: The name of the engine for engine-specific hook values
    :return: The resolved hook default value.

    """

    if not value:
        return value

    # Replace the engine reference token if it exists and there is an engine.
    # In some instances, such as during engine startup, as apps are being
    # validated, the engine instance name may not be available. This might be ok
    # since hooks are actually evaluated just before they are executed. We'll
    # simply return the value with the engine name token intact.
    if engine_name and constants.TANK_HOOK_ENGINE_REFERENCE_TOKEN in value:
        value = value.replace(
            constants.TANK_HOOK_ENGINE_REFERENCE_TOKEN, engine_name)

    if not value.startswith("{"):
        # This is an old-style hook. In order to maintain backward
        #  compatibility, return the value in the new style.
        value = "{self}/%s.py" % (value,)

    # the remaining tokens ({self}, {config}, {tk-framework-...}) will be
    # resolved at runtime just before the hook is executed.
    return value
<|MERGE_RESOLUTION|>--- conflicted
+++ resolved
@@ -393,8 +393,6 @@
         """
         return self.__env
 
-<<<<<<< HEAD
-=======
     @env.setter
     def env(self, env):
         """
@@ -404,7 +402,6 @@
         """
         self.__env = env
 
->>>>>>> 5d77db05
     @property
     def tank(self):
         """
@@ -964,22 +961,14 @@
             # have some implicit rules for handling ambiguity since
             # there can be multiple items (engines, apps etc) potentially
             # having the same instance name.
-<<<<<<< HEAD
-            fw_instances = self.__env.get_frameworks()
-=======
             fw_instances = self.env.get_frameworks()
->>>>>>> 5d77db05
             if instance not in fw_instances:
                 raise TankError("%s config setting %s: This hook is referring to the configuration value '%s', "
                                 "but no framework with instance name '%s' can be found in the currently "
                                 "running environment. The currently loaded frameworks "
                                 "are %s." % (self, settings_name, hook_expression, instance, ", ".join(fw_instances)))
 
-<<<<<<< HEAD
-            fw_desc = self.__env.get_framework_descriptor(instance)
-=======
             fw_desc = self.env.get_framework_descriptor(instance)
->>>>>>> 5d77db05
             if not(fw_desc.exists_local()):
                 raise TankError("%s config setting %s: This hook is referring to the configuration value '%s', "
                                 "but the framework with instance name '%s' does not exist on disk. Please run "
@@ -1021,11 +1010,7 @@
 
         # make sure to replace the `{env_name}` token if it exists.
         if "{env_name}" in value:
-<<<<<<< HEAD
-            env_name = self.__env.name
-=======
             env_name = self.env.name
->>>>>>> 5d77db05
             if not env_name:
                 raise TankError(
                     "No environment could be determined for value '%s'. "
@@ -1108,22 +1093,14 @@
             # have some implicit rules for handling ambiguity since
             # there can be multiple items (engines, apps etc) potentially
             # having the same instance name.
-<<<<<<< HEAD
-            fw_instances = self.__env.get_frameworks()
-=======
             fw_instances = self.env.get_frameworks()
->>>>>>> 5d77db05
             if instance not in fw_instances:
                 raise TankError("%s: This path is referring to the configuration value '%s', "
                                 "but no framework with instance name '%s' can be found in the currently "
                                 "running environment. The currently loaded frameworks "
                                 "are %s." % (self, path, instance, ", ".join(fw_instances)))
 
-<<<<<<< HEAD
-            fw_desc = self.__env.get_framework_descriptor(instance)
-=======
             fw_desc = self.env.get_framework_descriptor(instance)
->>>>>>> 5d77db05
             if not(fw_desc.exists_local()):
                 raise TankError("%s: This path is referring to the configuration value '%s', "
                                 "but the framework with instance name '%s' does not exist on disk. Please run "
@@ -1450,16 +1427,11 @@
 
     :returns: Resolved value of input setting key
     """
-<<<<<<< HEAD
-    from .util import current_bundle
-    bundle = bundle or current_bundle()
-=======
     try:
         from .util import current_bundle
         bundle = bundle or current_bundle()
     except TankCurrentModuleNotFoundError:
         pass
->>>>>>> 5d77db05
 
     # Get the value for the supplied key
     if key in settings:
@@ -1506,16 +1478,11 @@
         be used.
     :return: The resolved default value
     """
-<<<<<<< HEAD
-    from .util import current_bundle
-    bundle = bundle or current_bundle()
-=======
     try:
         from .util import current_bundle
         bundle = bundle or current_bundle()
     except TankCurrentModuleNotFoundError:
         pass
->>>>>>> 5d77db05
 
     default_missing = False
 
