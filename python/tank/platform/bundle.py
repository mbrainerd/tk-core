# Copyright (c) 2013 Shotgun Software Inc.
# 
# CONFIDENTIAL AND PROPRIETARY
# 
# This work is provided "AS IS" and subject to the Shotgun Pipeline Toolkit 
# Source Code License included in this distribution package. See LICENSE.
# By accessing, using, copying or modifying this work you indicate your 
# agreement to the Shotgun Pipeline Toolkit Source Code License. All rights 
# not expressly granted therein are reserved by Shotgun Software Inc.

"""
Base class for Abstract classes for Engines, Apps and Frameworks

"""

import os
import re
import sys
import types
import imp
import uuid

from .. import hook
from ..util.metrics import EventMetric
from ..log import LogManager
from ..errors import TankError, TankNoDefaultValueError
from .errors import TankContextChangeNotSupportedError, TankCurrentModuleNotFoundError
from . import constants
from .import_stack import ImportStack

core_logger = LogManager.get_logger(__name__)

class TankBundle(object):
    """
    Abstract Base class for any engine, framework app etc in tank
    """

    def __init__(self, tk, instance_name, descriptor, context, env, settings, logger):
        """
        Constructor.

        :param tk: :class:`~sgtk.Sgtk` instance
        :param context: A context object to define the context on disk where the engine is operating
        :type context: :class:`~sgtk.Context`
        :param settings: dictionary of settings to associate with this object
        :param descriptor: Descriptor pointing at associated code.
        :param env: An Environment object to associate with this bundle.
        :param log: A python logger to associate with this bundle
        """
        self.__tk = tk
        self.__instance_name = instance_name
        self.__frameworks = {}
        self.__logger = logger

        self.__cache_location = {}
        self.__module_uid = None

        self._env = env
        self._descriptor = descriptor
        self._context = context
        self._settings = settings

        # avoid cyclic imports
        from . import validation

        # make sure the current operating system platform is supported
        validation.validate_platform(descriptor)

        # validate that the context contains all the info that the app needs
        if self._get_engine_name() != constants.SHOTGUN_ENGINE_NAME: 
            # special case! The shotgun engine is special and does not have a 
            # context until you actually run a command, so disable the validation.
            validation.validate_context(descriptor, context)

        # Validate the settings for the bundle
        validation.validate_settings(
            self.__instance_name,
            self.__tk,
            self._context,
            self._descriptor.configuration_schema,
            self._settings,
            True,
            self
        )

        # emit a bundle started event
        tk.execute_core_hook(constants.TANK_BUNDLE_INIT_HOOK_NAME, bundle=self)

    ##########################################################################################
    # internal API

    def log_metric(self, action, log_version=False, log_once=False, command_name=None):
        """
        Log metrics for this bundle and the given action.

        :param str action: Action string to log, e.g. 'Opened Workfile'.
        :param log_version: Deprecated and ignored, but kept for backward compatibility.
        :param bool log_once: ``True`` if this metric should be ignored if it
            has already been logged. Defaults to ``False``.
        :param str command_name: A Toolkit command name to add to the metric properties.

        Internal Use Only - We provide no guarantees that this method
        will be backwards compatible.
        """
        properties = {}
        if command_name:
            properties[EventMetric.KEY_COMMAND] = command_name

        EventMetric.log(
            EventMetric.GROUP_TOOLKIT,
            action,
            properties=properties,
            log_once=log_once,
            bundle=self
        )

    ##########################################################################################
    # properties used by internal classes, not part of the public interface

    @property
    def descriptor(self):
        """
        Internal method - not part of Tank's public interface.
        This method may be changed or even removed at some point in the future.
        We leave no guarantees that it will remain unchanged over time, so 
        do not use in any app code. 
        """
        return self._descriptor

    @property
    def settings(self):
        """
        Internal method - not part of Tank's public interface.
        This method may be changed or even removed at some point in the future.
        We leave no guarantees that it will remain unchanged over time, so 
        do not use in any app code. 
        """
<<<<<<< HEAD
        return self.__settings

    @settings.setter
    def settings(self, settings):
        """
        Sets the bundle's internal settings dictionary.

        :param settings:    The new settings dict to store.
        """
        # try to avoid cyclical imports
        from . import validation

        # Get the settings for the engine and then validate them
        validation.validate_settings(
            self.__instance_name,
            self.__tk,
            self.__context,
            self.__descriptor.configuration_schema,
            settings,
            True,
            self
        )
        self.__settings = settings
=======
        return self._settings
>>>>>>> 9fee5dec
    
    ##########################################################################################
    # methods used by internal classes, not part of the public interface

    def get_setting_from(self, other_settings, key, default=None):
        """
        Internal method - not part of Tank's public interface.
        
        Get a value from the settings dictionary passed in
        using the logic from this application

        :param other_settings: dictionary to use to find setting
        :param key: setting name
        :param default: default value to return
        """
        return self.__resolve_setting_value(other_settings, key, default)

    def get_template_from(self, other_settings, key):
        """
        Internal method - not part of Tank's public interface.
        
        A shortcut for looking up which template is referenced in the given setting from
        the settings dictionary passed in.  It then calls get_template_by_name() on it.
        
        :param other_settings: dictionary to use to find setting
        :param key: setting name
        """
        template_name = self.get_setting_from(other_settings, key)        
        return self.get_template_by_name(template_name)

    ##########################################################################################
    # properties

    @property
    def name(self):
        """
        The short name for the item (e.g. tk-maya)
        
        :returns: name as string
        """
        return self._descriptor.system_name
    
    @property
    def display_name(self):
        """
        The display name for the item (e.g. Maya Engine)
        
        :returns: display name as string
        """
        return self._descriptor.display_name

    @property
    def description(self):
        """
        A short description of the item
        
        :returns: string
        """
        return self._descriptor.description

    @property
    def version(self):
        """
        The version of the item (e.g. 'v0.2.3')
        
        :returns: string representing the version
        """
        return self._descriptor.version

    @property
    def icon_256(self):
        """
        Path to a 256x256 pixel png file which describes the item
        """
        return self._descriptor.icon_256

    @property
    def style_constants(self):
        """
        Returns a dictionary of style constants. These can be used to build
        UIs using standard colors and other style components. All keys returned
        in this dictionary can also be used inside a style.qss that lives 
        at the root level of the app, engine or framework. Use a 
        ``{{DOUBLE_BACKET}}`` syntax in the stylesheet file, for example::
        
            QWidget
            { 
                color: {{SG_FOREGROUND_COLOR}};
            }
        
        This property returns the values for all constants, for example::
        
            { 
              "SG_HIGHLIGHT_COLOR": "#18A7E3",
              "SG_ALERT_COLOR": "#FC6246",
              "SG_FOREGROUND_COLOR": "#C8C8C8"
            }
        
        :returns: Dictionary. See above for example 
        """
        return constants.SG_STYLESHEET_CONSTANTS    

    @property
    def documentation_url(self):
        """
        Return the relevant documentation url for this item.
        
        :returns: url string, None if no documentation was found
        """
        return self._descriptor.documentation_url

    @property
    def support_url(self):
        """
        Return the relevant support url for this item.
        
        :returns: url string, None if no documentation was found
        """
        return self._descriptor.support_url

    @property
    def disk_location(self):
        """
        The folder on disk where this item is located.
        This can be useful if you want to write app code
        to retrieve a local resource::

            app_font = os.path.join(self.disk_location, "resources", "font.fnt")
        """
        # note: the reason we don't call __file__ directly is because
        #       we don't want to return the location of the 'bundle.py'
        #       base class but rather the location of object that
        #       has been derived from this class.
        path_to_this_file = os.path.abspath(sys.modules[self.__module__].__file__)
        return os.path.dirname(path_to_this_file)

    @property
    def cache_location(self):
        """
        An item-specific location on disk where the app or engine can store
        random cache data. This location is guaranteed to exist on disk.

        This location is configurable via the ``cache_location`` hook.
        It typically points at a path in the local filesystem, e.g on a mac::

            ~/Library/Caches/Shotgun/SITENAME/PROJECT_ID/BUNDLE_NAME

        This can be used to store cache data that the app wants to reuse across
        sessions::

            stored_query_data_path = os.path.join(self.cache_location, "query.dat")
        """
        project_id = self.__tk.pipeline_configuration.get_project_id()
        return self.get_project_cache_location(project_id)

    @property
    def site_cache_location(self):
        """
        A site location on disk where the app or engine can store
        random cache data. This location is guaranteed to exist on disk.

        This location is configurable via the ``cache_location`` hook.
        It typically points at a path in the local filesystem, e.g on a mac::

            ~/Library/Caches/Shotgun/SITENAME/BUNDLE_NAME

        This can be used to store cache data that the app wants to reuse across
        sessions and can be shared across a site::

            stored_query_data_path = os.path.join(self.site_cache_location, "query.dat")
        """
        # this method is memoized for performance since it is being called a lot!
        if self.__cache_location.get("site") is None:

            self.__cache_location["site"] = self.__tk.execute_core_hook_method(
                constants.CACHE_LOCATION_HOOK_NAME,
                "get_bundle_data_cache_path",
                project_id=None,
                plugin_id=None,
                pipeline_configuration_id=None,
                bundle=self
            )

        return self.__cache_location["site"]

    @property
    def instance_name(self):
        """
        The name for this bundle instance.
        """
        return self.__instance_name

    @property
    def context(self):
        """
        The context associated with this item.
        
        :returns: :class:`~sgtk.Context`
        """
        return self._context

    @property
    def context_change_allowed(self):
        """
        Whether a context change is allowed without the need for a restart.
        If a bundle supports on-the-fly context changing, this property should
        be overridden in the deriving class and forced to return True.

        :returns: bool
        """
        return False

    @property
    def env(self):
        """
        Returns the environment object associated with this bundle.

        :returns: :class:`~sgtk.platform.Environment`
        """
        return self._env

    @property
    def tank(self):
        """
        Returns the Toolkit API instance associated with this item
        
        :returns: :class:`~sgtk.Tank`
        """
        return self.__tk
    
    # new name compatibility 
    sgtk = tank

    @property
    def frameworks(self):
        """
        List of all frameworks associated with this item
        
        :returns: List of framework objects
        """
        return self.__frameworks

    @property
    def logger(self):
        """
        Standard python logger for this engine, app or framework.

        Use this whenever you want to emit or process
        log messages. If you are developing an app,
        engine or framework, call this method for generic logging.

        .. note:: Inside the ``python`` area of your app, engine or framework,
                  we recommend that you use :meth:`sgtk.platform.get_logger`
                  for your logging.

        Logging will be dispatched to a logger parented under the
        main toolkit logging namespace::

            # pattern
            sgtk.env.environment_name.engine_instance_name

            # for example
            sgtk.env.asset.tk-maya

        .. note:: If you want all log messages that you are emitting in your
                  app, engine or framework to be written to a log file or
                  to a logging console, you can attach a std log handler here.
        """
        return self.__logger

    ##########################################################################################
    # public methods

    def change_context(self, new_context):
        """
        Abstract method for context changing.

        Implemented by deriving classes that wish to support context changes and
        require specific logic to do so safely.

        :param new_context: The context being changed to.
        :type context: :class:`~sgtk.Context`
        """
        if not self.context_change_allowed:
            self.log_debug("%s %r does not allow context changes." % (type(self), self))
            raise TankContextChangeNotSupportedError()

    def pre_context_change(self, old_context, new_context):
        """
        Called before a context change.

        Implemented by deriving classes.

        :param old_context:     The context being changed away from.
        :type old_context: :class:`~sgtk.Context`
        :param new_context:     The context being changed to.
        :type new_context: :class:`~sgtk.Context`
        """
        pass

    def post_context_change(self, old_context, new_context):
        """
        Called after a context change.

        Implemented by deriving classes.

        :param old_context:     The context being changed away from.
        :type old_context: :class:`~sgtk.Context`
        :param new_context:     The context being changed to.
        :type new_context: :class:`~sgtk.Context`
        """
        pass

    def import_module(self, module_name):
        """
        Special import command for Toolkit bundles. Imports the python folder inside
        an app and returns the specified module name that exists inside the python folder.

        Each Toolkit App or Engine can have a python folder which contains additional
        code. In order to ensure that Toolkit can run multiple versions of the same app,
        as well as being able to reload app code if it changes, it is recommended that
        this method is used whenever you want to access code in the python location.

        For example, imagine you had the following structure::

            tk-multi-mybundle
               |- app.py or engine.py or framework.py
               |- info.yml
               \- python
                   |- __init__.py   <--- Needs to contain 'from . import tk_multi_mybundle'
                   \- tk_multi_mybundle

        The above structure is a standard Toolkit app outline. ``app.py`` is a
        light weight wrapper and the python module
        ``tk_multi_myapp`` module contains the actual code payload.
        In order to import this in a Toolkit friendly way, you need to run
        the following when you want to load the payload module inside of app.py::

            module_obj = self.import_module("tk_multi_myapp")

        """
        # local import to avoid cycles

        # first, set the module we are currently processing
        ImportStack.push_current_bundle(self)
        
        try:
        
            # get the python folder
            python_folder = os.path.join(self.disk_location, constants.BUNDLE_PYTHON_FOLDER)
            if not os.path.exists(python_folder):
                raise TankError("Cannot import - folder %s does not exist!" % python_folder)
            
            # and import
            if self.__module_uid is None:
                self.log_debug("Importing python modules in %s..." % python_folder)
                # alias the python folder with a UID to ensure it is unique every time it is imported
                self.__module_uid = "tkimp%s" % uuid.uuid4().hex
                imp.load_module(self.__module_uid, None, python_folder, ("", "", imp.PKG_DIRECTORY) )
            
            # we can now find our actual module in sys.modules as GUID.module_name
            mod_name = "%s.%s" % (self.__module_uid, module_name)
            if mod_name not in sys.modules:
                raise TankError("Cannot find module %s as part of %s!" % (module_name, python_folder))
            
            # lastly, append our own object to the added module. This is to make it easier to 
            # do elegant imports in the class scope via the tank.platform.import_framework method
            sys.modules[mod_name]._tank_bundle = self
        
        finally:
            # no longer processing this one
            ImportStack.pop_current_bundle()
        
        return sys.modules[mod_name]

    def get_project_cache_location(self, project_id):
        """
        Gets the bundle's cache-location path for the given project id.

        :param project_id:  The project Entity id number.
        :type project_id:   int

        :returns:           Cache location directory path.
        :rtype str:
        """
        # this method is memoized for performance since it is being called a lot!
        if self.__cache_location.get(project_id) is None:

            self.__cache_location[project_id] = self.__tk.execute_core_hook_method(
                constants.CACHE_LOCATION_HOOK_NAME,
                "get_bundle_data_cache_path",
                project_id=project_id,
                plugin_id=self.__tk.pipeline_configuration.get_plugin_id(),
                pipeline_configuration_id=self.__tk.pipeline_configuration.get_shotgun_id(),
                bundle=self
            )

        return self.__cache_location[project_id]

    def get_setting(self, key, default=None):
        """
        Get a value from the item's settings::

            >>> app.get_setting('entity_types')
            ['Sequence', 'Shot', 'Asset', 'Task']

        :param key: config name
        :param default: default value to return
        :returns: Value from the environment configuration
        """
        return self.__resolve_setting_value(self._settings, key, default)

    def get_setting_for_env(key, env, default=None):
        """
        Get a value from the item's settings given the specified environment::

            >>> app.get_setting_for_env('entity_types', env_obj)
            ['Sequence', 'Shot', 'Asset', 'Task']

        :param key: config name
        :param env: The :class:`~Environment` object
        :param default: default value to return
        :returns: Value from the specified environment configuration
        """
        raise NotImplementedError

    def get_template(self, key):
        """
        Returns a template object for a particular template setting in the Framework configuration.
        This method will look at the app configuration, determine which template is being referred to 
        in the setting, go into the main platform Template API and fetch that particular template object.
    
        This is a convenience method. Shorthand for ``self.sgtk.templates[ self.get_setting(key) ]``.

        :param key: Setting to retrieve template for
        :returns: :class:`~Template` object
        """
        template_name = self.get_setting(key)
        return self.get_template_by_name(template_name)

    def get_template_for_env(self, key, env):
        """
        Returns a template object for a particular template setting in the Framework configuration.
        This method will look at the app configuration, determine which template is being referred to 
        in the setting, go into the main platform Template API and fetch that particular template object.
    
        This is a convenience method. Shorthand for ``self.sgtk.templates[ self.get_setting(key) ]``.

        :param key: Setting to retrieve template for
        :param env: The :class:`~Environment` object
        :returns: :class:`~Template` object
        """
        template_name = self.get_setting_for_env(key, env)
        return self.get_template_by_name(template_name)
    
    def get_template_by_name(self, template_name):
        """
        Note: This is for advanced use cases - Most of the time you should probably use 
        :meth:`get_template()`. Find a particular template, the way it is named in the master
        config file ``templates.yml``. This method will access the master templates file
        directly and pull out a specifically named template without using the app config. 
        Note that using this method may result in code which is less portable across 
        studios, since it makes assumptions about how templates are named and defined in 
        the master config. Generally speaking, it is often better to access templates using 
        the app configuration and the get_template() method.
        
        This is a convenience method. Shorthand for ``self.sgtk.templates[template_name]``.

        :param template_name
        :returns: :class:`~Template` object
        """
        return self._get_engine().templates.get(template_name)
                        
    def execute_hook(self, key, base_class=None, **kwargs):
        """
        Execute a hook that is part of the environment configuration for the current bundle.

        Convenience method that calls :meth:`execute_hook_method()` with the
        method_name parameter set to "execute".

        .. warning:: This method is present for backwards compatibility. For
                     all new hooks, we recommend using :meth:`execute_hook_method`
                     instead.

        You simply pass the name of the hook setting that you want to execute and 
        the accompanying arguments, and toolkit will find the correct hook file based
        on the currently configured setting and then execute the execute() method for 
        that hook.

        An optional ``base_class`` can be provided to override the default :class:`~sgtk.Hook`
        base class. This is useful for bundles that want to define and document a strict
        interface for hooks. The classes defined in the hook have to derived from this classes.

        .. note:: For more information about hooks, see :class:`~sgtk.Hook`
        
        :param key: The name of the hook setting you want to execute.
        :param base_class: A python class to use as the base class for the created
            hook. This will override the default hook base class, ``Hook``.
        :returns: The return value from the hook
        """
        hook_name = self.get_setting(key)
        resolved_hook_paths = self.__resolve_hook_expression(key, hook_name)
        return hook.execute_hook_method(
            resolved_hook_paths,
            self,
            None,
            base_class=base_class,
            **kwargs
        )
        
    def execute_hook_method(self, key, method_name, base_class=None, **kwargs):
        """
        Execute a specific method in a hook that is part of the 
        environment configuration for the current bundle.
        
        You simply pass the name of the hook setting that you want to execute, the 
        name of the method you want to execute and the accompanying arguments. 
        Toolkit will find the correct hook file based on the currently configured 
        setting and then execute the specified method.

        Hooks form a flexible way to extend and make toolkit apps or engines configurable.
        A hook acts like a setting in that it needs to be configured as part of the app's
        configuration, but instead of being a simple value, it is a code snippet contained
        inside a class.

        Apps typically provide default hooks to make installation and overriding easy.
        Each hook is represented by a setting, similar to the ones you access via
        the :meth:`get_setting()` method, however instead of retrieving a fixed value,
        you execute code which generates a value.

        This method will execute a specific method for a given hook setting. Toolkit will
        find the actual python hook file and handle initialization and execution for you,
        by looking at the configuration settings and resolve a path based on this.

        Arguments should always be passed in by name. This is to make it easy to add new
        parameters without breaking backwards compatibility, for example
        ``execute_hook_method("validator", "pre_check", name=curr_scene, version=curr_ver).``

        An optional ``base_class`` can be provided to override the default :class:`~sgtk.Hook`
        base class. This is useful for bundles that want to define and document a strict
        interface for hooks. The classes defined in the hook have to derived from this classes.

        .. note:: For more information about hooks, see :class:`~sgtk.Hook`

        :param key: The name of the hook setting you want to execute.
        :param method_name: Name of the method to execute
        :param base_class: A python class to use as the base class for the created
            hook. This will override the default hook base class, ``Hook``.
        :returns: The return value from the hook
        """
        hook_name = self.get_setting(key)
        resolved_hook_paths = self.__resolve_hook_expression(key, hook_name)
        return hook.execute_hook_method(
            resolved_hook_paths,
            self,
            method_name,
            base_class=base_class,
            **kwargs
        )

    def execute_hook_expression(self, hook_expression, method_name, base_class=None, **kwargs):
        """
        Execute an arbitrary hook via an expression. While the methods execute_hook
        and execute_hook_method allows you to execute a particular hook setting as
        specified in the app configuration manifest, this methods allows you to 
        execute a hook directly by passing a hook expression, for example 
        ``{config}/path/to/my_hook.py``

        This is useful if you are doing rapid app development and don't necessarily
        want to expose a hook as a configuration setting just yet. It is also useful 
        if you have app settings that are nested deep inside of lists or dictionaries.
        In that case, you cannot use execute_hook, but instead will have to retrieve
        the value specifically and then run it.

        An optional ``base_class`` can be provided to override the default :class:`~sgtk.Hook`
        base class. This is useful for bundles that want to define and document a strict
        interface for hooks. The classes defined in the hook have to derived from this classes.

        .. note:: For more information about hooks, see :class:`~sgtk.Hook`

        :param hook_expression: Path to hook to execute. See above for syntax details.
        :param method_name: Method inside the hook to execute.
        :param base_class: A python class to use as the base class for the created
            hook. This will override the default hook base class, ``Hook``.
        :returns: The return value from the hook
        """
        resolved_hook_paths = self.__resolve_hook_expression(None, hook_expression)
        return hook.execute_hook_method(
            resolved_hook_paths,
            self,
            method_name,
            base_class=base_class,
            **kwargs)

    def execute_hook_by_name(self, hook_name, **kwargs):
        """
        Execute an arbitrary hook located in the hooks folder for this project.
        The hook_name is the name of the python file in which the hook resides,
        without the file extension.
        
        In most use cases, the execute_hook method is the preferred way to 
        access a hook from an app.

        .. warning:: Now deprecated - Please use :meth:`execute_hook_expression`
                  instead.

        This method is typically only used when you want to execute an arbitrary
        list of hooks, for example if you want to run a series of arbitrary
        user defined pre-publish validation hooks.

        .. note:: For more information about hooks, see :class:`~sgtk.Hook`

        :param hook_name: name of the legacy hook file to execute.
        """
        hook_folder = self.tank.pipeline_configuration.get_hooks_location()
        hook_path = os.path.join(hook_folder, "%s.py" % hook_name)
        return hook.execute_hook(hook_path, self, **kwargs)

    def create_hook_instance(self, hook_expression, base_class=None, **kwargs):
        """
        Returns the instance of a hook object given an expression.

        This is useful for complex workflows where it is beneficial to
        maintain a handle to a hook instance. Normally, hooks are stateless
        and every time a hook is called, a new instance is returned. This method
        provides a standardized way to retrieve an instance of a hook::

            self._plugin = app_object.create_hook_instance("{config}/path/to/my_hook.py")
            self._plugin.execute_method_x()
            self._plugin.execute_method_y()
            self._plugin.execute_method_z()

        The hook expression is the raw value that is specified in the configuration file.
        If you want to access a configuration setting instead (like how for example
        :meth:`execute_hook_method` works), simply call :meth:`get_setting()` to retrieve
        the value and then pass the settings value to this method.

        .. note:: For more information about hook syntax, see :class:`~sgtk.Hook`

        An optional ``base_class`` can be provided to override the default :class:`~sgtk.Hook`
        base class. This is useful for bundles that create hook instances at
        execution time and wish to provide default implementation without the need
        to configure the base hook. The supplied class must inherit from Hook.

        :param hook_expression: Path to hook to execute. See above for syntax details.
        :param base_class: A python class to use as the base class for the created
            hook. This will override the default hook base class, ``Hook``.
        :returns: :class:`Hook` instance.
        """
        resolved_hook_paths = self.__resolve_hook_expression(None, hook_expression)
        return hook.create_hook_instance(
            resolved_hook_paths,
            self,
            base_class=base_class,
            **kwargs
        )

    def ensure_folder_exists(self, path):
        """
        Make sure that the given folder exists on disk.
        Convenience method to make it easy for apps and engines to create folders in a
        standardized fashion. While the creation of high level folder structure such as
        Shot and Asset folders is typically handled by the folder creation system in
        Toolkit, Apps tend to need to create leaf-level folders such as publish folders
        and work areas. These are often created just in time of the operation.

        .. note:: This method calls out to the ``ensure_folder_exists`` core hook, making
                  the I/O operation user configurable. We recommend using this method
                  over the methods provided in ``sgtk.util.filesystem``.

        :param path: path to create
        """        
        try:
            self.__tk.execute_core_hook("ensure_folder_exists", path=path, bundle_obj=self)
        except Exception as e:
            raise TankError("Error creating folder %s: %s" % (path, e))

    def expand_show_tree(self, path):
        """
        Resolve the given path, on the show tree.
        Convenience method to make it easy for apps and engines to map the given path on a show tree.

        .. note:: This method calls out to the ``expand_show_tree`` core hook, making
                  the show tree expansion configurable. We recommend using this method
                  over the methods provided in ``sgtk.dd_xplatform_utils``.

        :param path: path to map on the show tree.
        :param subdirectories: additional subdirectories to be included in the show hierarchy
        """
        try:
            resolved_path = self.__tk.execute_core_hook("expand_show_tree", path=path, bundle_obj=self)
            return resolved_path
        except Exception as e:
            raise TankError("Error expanding show tree %s: %s" % (path, e))
        
    def get_metrics_properties(self):
        """
        Should be re-implemented in deriving classes and return a dictionary with
        the properties needed to log a metric event for this bundle.

        :raises: NotImplementedError
        """
        raise NotImplementedError

    ##########################################################################################
    # internal helpers

    def __resolve_hook_path(self, settings_name, hook_expression):
        """
        Resolves a hook settings path into an absolute path.
        
        :param settings_name: The name of the hook setting in the configuration. If the 
                              hook expression passed in to this method is not directly
                              associated with a configuration setting, for example if it
                              comes from a nested settings structure and is resolved via 
                              execute_hook_by_name, this parameter will be None. 
                               
        :param hook_expression: The hook expression value that should be resolved.
        
        :returns: A full path to a hook file.
        """

        if hook_expression is None:
            raise TankError("%s config setting %s: Configuration value cannot be None!" % (self, settings_name))
        
        path = None
        
        # first the legacy, old-style hooks case
        if hook_expression == constants.TANK_BUNDLE_DEFAULT_HOOK_SETTING:
            # hook settings points to the default one.
            # find the name of the hook from the manifest

            manifest = self._descriptor.configuration_schema
            engine_name = self._get_engine_name()

            # Entries are on the following form
            #            
            # hook_publish_file:
            #    type: hook
            #    description: Called when a file is published, e.g. copied from a work area to a publish area.
            #    default_value: maya_publish_file
            #
            resolved_hook_name = resolve_default_value(
                manifest.get(settings_name), engine_name=engine_name)

            # get the full path for the resolved hook name:
            if resolved_hook_name.startswith("{self}"):
                # new format hook: 
                #  default_value: '{self}/my_hook.py'
                hooks_folder = os.path.join(self.disk_location, "hooks")
                path = resolved_hook_name.replace("{self}", hooks_folder)
                path = path.replace("/", os.path.sep)
            else:
                # old style hook: 
                #  default_value: 'my_hook'
                path = os.path.join(self.disk_location, "hooks", "%s.py" % resolved_hook_name)

            # if the hook uses the engine name then output a more useful error message if a hook for 
            # the engine can't be found.
            if engine_name and not os.path.exists(path):
                # produce user friendly error message
                raise TankError("%s config setting %s: This hook is using an engine specific "
                                "hook setup (e.g '%s') but no hook '%s' has been provided with the app. "
                                "In order for this app to work with engine %s, you need to provide a "
                                "custom hook implementation. Please contact support for more "
                                "information" % (self, settings_name, resolved_hook_name, path, engine_name))
            
        elif hook_expression.startswith("{self}"):
            # bundle local reference
            hooks_folder = os.path.join(self.disk_location, "hooks")
            path = hook_expression.replace("{self}", hooks_folder)
            path = path.replace("/", os.path.sep)
        
        elif hook_expression.startswith("{config}"):
            # config hook 
            hooks_folder = self.tank.pipeline_configuration.get_hooks_location()
            path = hook_expression.replace("{config}", hooks_folder)
            path = path.replace("/", os.path.sep)

        elif hook_expression.startswith("{engine}"):
            # look for the hook in the currently running engine
            try:
                engine = self.engine
            except AttributeError:
                raise TankError(
                    "%s config setting %s: Could not determine the current "
                    "engine. Unable to resolve hook path for: '%s'" %
                    (self, settings_name, hook_expression)
                )

            hooks_folder = os.path.join(engine.disk_location, "hooks")
            path = hook_expression.replace("{engine}", hooks_folder)
            path = path.replace("/", os.path.sep)

        elif hook_expression.startswith("{show}"):
            # this is expected to be used only when there are show overrides, and hence
            # possible declaration of correct hook name in the sgtk_config preferences files.
            path = hook_expression.replace("{show}/", "")
            # check the show tree for the hook!
            resolved_hook_path = self.expand_show_tree(path)
            if resolved_hook_path:
                # This hook can return a colon separated list of paths, to keep the show inheritance model intact.
                path = resolved_hook_path

            path = path.replace("/", os.path.sep)

        elif hook_expression.startswith("{$") and "}" in hook_expression:
            # environment variable: {$HOOK_PATH}/path/to/foo.py
            env_var = re.match("^\{\$([^\}]+)\}", hook_expression).group(1)
            if env_var not in os.environ:
                raise TankError("%s config setting %s: This hook is referring to the configuration value '%s', "
                                "but no environment variable named '%s' can be "
                                "found!" % (self, settings_name, hook_expression, env_var))
            env_var_value = os.environ[env_var]
            path = hook_expression.replace("{$%s}" % env_var, env_var_value)
            path = path.replace("/", os.path.sep)        
        
        elif hook_expression.startswith("{") and "}" in hook_expression:
            # bundle instance (e.g. '{tk-framework-perforce_v1.x.x}/foo/bar.py' )
            # first find the bundle instance
            instance = re.match("^\{([^\}]+)\}", hook_expression).group(1)
            # for now, only look at framework instance names. Later on,
            # if the request ever comes up, we could consider extending
            # to supporting app instances etc. However we would need to
            # have some implicit rules for handling ambiguity since
            # there can be multiple items (engines, apps etc) potentially
            # having the same instance name.
            fw_instances = self._env.get_frameworks()
            if instance not in fw_instances:
                raise TankError("%s config setting %s: This hook is referring to the configuration value '%s', "
                                "but no framework with instance name '%s' can be found in the currently "
                                "running environment. The currently loaded frameworks "
                                "are %s." % (self, settings_name, hook_expression, instance, ", ".join(fw_instances)))

            fw_desc = self._env.get_framework_descriptor(instance)
            if not(fw_desc.exists_local()):
                raise TankError("%s config setting %s: This hook is referring to the configuration value '%s', "
                                "but the framework with instance name '%s' does not exist on disk. Please run "
                                "the tank cache_apps command." % (self, settings_name, hook_expression, instance))
            
            # get path to framework on disk
            hooks_folder = os.path.join(fw_desc.get_path(), "hooks")
            # create the path to the file
            path = hook_expression.replace("{%s}" % instance, hooks_folder)
            path = path.replace("/", os.path.sep)
            
        else:
            # old school config hook name, e.g. just 'foo'
            hooks_folder = self.tank.pipeline_configuration.get_hooks_location()
            path = os.path.join(hooks_folder, "%s.py" % hook_expression)            

        return path

    def expand_path(self, path):
        """
        Resolves a "config_path" type setting into an absolute path.
        
        :param path: The path value that should be resolved.
        
        :returns: An expanded absolute path to the specified file.
        """

        if path.startswith("{self}"):
            # bundle local reference
            parent_folder = self.disk_location
            path = path.replace("{self}", parent_folder)
            path = path.replace("/", os.path.sep)

        elif path.startswith("{config}"):
            # config dir reference
            parent_folder = self.tank.pipeline_configuration.get_config_location()
            path = path.replace("{config}", parent_folder)
            path = path.replace("/", os.path.sep)

        elif path.startswith("{engine}"):
            # look for the hook in the currently running engine
            try:
                engine = self._get_engine()
            except AttributeError:
                raise TankError(
                    "%s: Could not determine the current "
                    "engine. Unable to resolve path for: '%s'" %
                    (self, path)
                )
            parent_folder = engine.disk_location
            path = path.replace("{engine}", parent_folder)
            path = path.replace("/", os.path.sep)
        
        elif path.startswith("{$") and "}" in path:
            # environment variable: {$HOOK_PATH}/path/to/foo.py
            env_var = re.match("^\{\$([^\}]+)\}", path).group(1)
            if env_var not in os.environ:
                raise TankError("%s: This path is referring to the configuration value '%s', "
                                "but no environment variable named '%s' can be "
                                "found!" % (self, path, env_var))
            env_var_value = os.environ[env_var]
            path = path.replace("{$%s}" % env_var, env_var_value)
            path = path.replace("/", os.path.sep)        
        
        elif path.startswith("{") and "}" in path:
            # bundle instance (e.g. '{tk-framework-perforce_v1.x.x}/foo/bar.py' )
            # first find the bundle instance
            instance = re.match("^\{([^\}]+)\}", path).group(1)
            # for now, only look at framework instance names. Later on,
            # if the request ever comes up, we could consider extending
            # to supporting app instances etc. However we would need to
            # have some implicit rules for handling ambiguity since
            # there can be multiple items (engines, apps etc) potentially
            # having the same instance name.
            fw_instances = self._env.get_frameworks()
            if instance not in fw_instances:
                raise TankError("%s: This path is referring to the configuration value '%s', "
                                "but no framework with instance name '%s' can be found in the currently "
                                "running environment. The currently loaded frameworks "
                                "are %s." % (self, path, instance, ", ".join(fw_instances)))

            fw_desc = self._env.get_framework_descriptor(instance)
            if not(fw_desc.exists_local()):
                raise TankError("%s: This path is referring to the configuration value '%s', "
                                "but the framework with instance name '%s' does not exist on disk. Please run "
                                "the tank cache_apps command." % (self, path, instance))
            
            # get path to framework on disk
            parent_folder = fw_desc.get_path()
            # create the path to the file
            path = path.replace("{%s}" % instance, parent_folder)
            path = path.replace("/", os.path.sep)

        else:
            # this is a config path. Stored on the form
            # foo/bar/baz.png, we should translate that into
            # PROJECT_PATH/tank/config/foo/bar/baz.png
            parent_folder = self.tank.pipeline_configuration.get_config_location()
            path = os.path.join(parent_folder, path)
            path = path.replace("/", os.path.sep)

        return path

    def __resolve_hook_expression(self, settings_name, hook_expression):
        """
        Internal method for resolving hook expressions. This method handles
        resolving an environment configuration value into a path on disk.

        There are two generations of hook formats - old-style and new-style.

        Old style formats:

        - hook_setting: foo     -- Resolves 'foo' to CURRENT_PC/hooks/foo.py
        - hook_setting: default -- Resolves the value from the info.yml manifest and uses
          the default hook code supplied by the bundle.

        New style formats:

        - hook_setting: {$HOOK_PATH}/path/to/foo.py  -- environment variable.
        - hook_setting: {self}/path/to/foo.py   -- looks in the hooks folder in the local bundle
        - hook_setting: {config}/path/to/foo.py -- looks in the hooks folder in the config
        - hook_setting: {engine}/path/to/foo.py -- looks in the hooks folder of the current engine.
        - hook_setting: {tk-framework-perforce_v1.x.x}/path/to/foo.py -- looks in the hooks folder of a
          framework instance that exists in the current environment. Basically, each entry inside the
          frameworks section in the current environment can be specified here - all these entries are
          on the form frameworkname_versionpattern, for example tk-framework-widget_v0.1.2 or
          tk-framework-shotgunutils_v1.3.x.

        :param settings_name: If this hook is associated with a setting in the bundle, this is the
                              name of that setting. This is used to identify the inheritance relationships
                              between the hook expression that is evaluated and if this hook derives from
                              a hook inside an app.
        :param hook_expression: The path expression to a hook.
        :returns: List of paths to hooks files.
        """
        # split up the config value into distinct items
        unresolved_hook_paths = hook_expression.split(":")

        # first of all, see if we should add a base class hook to derive from:
        #
        # Basically, any overridden hook implicitly derives from the default hook.
        # specified in the manifest.
        # if the settings value is not {self} add this to the inheritance chain.
        # Examples:
        #
        # Manifest: {self}/foo_{engine_name}.py
        # In config: {config}/my_custom_hook.py
        # The my_custom_hook.py implicitly derives from the python class defined
        # in the manifest, so prepend it:
        # hook_paths: ["{self}/foo_tk-maya.py", "{config}/my_custom_hook.py" ]
        #
        # Check only new-style hooks. All new style hooks start with a {
        if unresolved_hook_paths[0].startswith("{") and not unresolved_hook_paths[0].startswith("{self}"):
            # this is a new style hook that is not the default hook value.
            # now prepend the default hook first in the list
            manifest = self._descriptor.configuration_schema

            default_value = None

            if settings_name:
                default_value = resolve_default_value(
                    manifest.get(settings_name),
                    engine_name=self._get_engine_name()
            )

            if default_value:  # possible not to have a default value!

                # expand the default value to be referenced from {self} and with the .py suffix
                # for backwards compatibility with the old syntax where the default value could
                # just be 'hook_name' with implicit '{self}' and no suffix!
                if not default_value.startswith("{self}"):
                    default_value = "{self}/%s.py" % default_value

                # so now we have a path to a potential default hook inside the app or engine
                # There is however one possibility when there may not be a hook, and this is
                # when {engine_name} is defined as part of the default value, but no default hook
                # exists for the engine that we are currently running. In this case, we don't want
                # to wedge in this non-existing hook file into the inheritance chain because it does
                # not exist!
                full_path = self.__resolve_hook_path(settings_name, default_value)
                if os.path.exists(full_path):
                    # add to inheritance path
                    unresolved_hook_paths.insert(0, default_value)
        resolved_hook_paths = []
        # resolve paths into actual file paths
        for x in unresolved_hook_paths:
            resolved_hook_path = self.__resolve_hook_path(settings_name, x)
            # our show resolution hook returns colon separated paths to maintain the inheritance model.
            resolved_hook_paths.extend(resolved_hook_path.split(os.pathsep))

        # expand_show_tree can return colon separated paths to maintain the show level inheritance model.
        # so we can't append paths simply to the resolved hooks.
        # resolved_hook_paths = [self.__resolve_hook_path(settings_name, x) for x in unresolved_hook_paths]

        core_logger.debug(
            "%s: Resolved hook expression (associated with setting '%s'): '%s' -> %s" % (
                self,
                settings_name,
                hook_expression,
                resolved_hook_paths)
        )

        return resolved_hook_paths

    def __resolve_setting_value(self, settings, key, default):
        """
        Resolve a setting value.  Exposed to allow values to be resolved for
        settings derived outside of the app.

        :param settings: the settings dictionary source
        :param key: setting name
        :param default: a default value to use for the setting
        """
        # An old use case exists whereby the key does not exist in the
        # config schema so we need to account for that.
        schema = self._descriptor.configuration_schema.get(key, None)
        return resolve_setting_value(
            self.__tk, self._get_engine_name(), schema, settings, key, default, self
        )

    def _get_engine(self):
        """
        Returns the bundle's engine if available. None otherwise.
        Convenience method to avoid try/except everywhere.

        :return: The engine object or None
        """
        # note - this technically violates the generic nature of the bundle
        # base class implementation because the engine member is not defined
        # in the bundle base class (only in App and Framework, not Engine) - an
        # engine trying to define a hook using the {engine_name} construct will
        # therefore get an error.
        try:
            engine = self.engine
        except:
            engine = None

        return engine

    def _get_engine_name(self):
        """
        Returns the bundle's engine name if available. None otherwise.
        Convenience method to avoid try/except everywhere.

        :return: The engine name or None
        """
        engine = self._get_engine()
        if engine:
            return engine.name

        return None

    def _get_engine_instance_name(self):
        """
        Returns the bundle's engine instance name if available. None otherwise.
        Convenience method to avoid try/except everywhere.

        :return: The engine instance name or None
        """
        engine = self._get_engine()
        if engine:
            return engine.instance_name

        return None


def _post_process_settings_r(tk, key, value, schema, engine_name, bundle, validate):
    """
    Recursive post-processing of settings values

    :param tk: Toolkit API instance
    :param key: setting name
    :param value: Input value to resolve using specified schema
    :param schema: A schema defining types and defaults for settings.
    :param bundle: The bundle object. This is only used in the case
        the value argument is a string starting with "hook:", which
        then requires the use of a core hook to resolve the setting.
        If no bundle is given and this situation arises, then the
        current bundle, as reported by sgtk.platform.current_bundle,
        will be used.

    :returns: Processed value for key setting
    """
    if not value:
        return value

    schema = schema or {}
    settings_type = schema.get("type")

    # first check for procedural overrides where instead of getting a value,
    # directly from the config, we call a hook to evaluate a config value
    # at runtime:
    if isinstance(value, basestring) and value.startswith("hook:"):
        # handle the special form where the value is computed in a hook.
        #
        # if the template parameter is on the form
        # a) hook:foo_bar
        # b) hook:foo_bar:testing1:testing2
        #
        # The following hook will be called
        # a) core hook 'foo_bar' with parameters []
        # b) core hook 'foo_bar' with parameters ['testing1', 'testing2']
        #
        chunks = value.split(":")
        hook_name = chunks[1]
        params = chunks[2:]
        value = tk.execute_core_hook(
            hook_name,
            setting=key,
            settings_type=settings_type,
            bundle_obj=bundle,
            extra_params=params
        )

    if isinstance(value, basestring):
        # Expand any environment variables
        value = os.path.expandvars(os.path.expanduser(value))

        # Check if user-defined "default" and resolve
        if value == constants.TANK_BUNDLE_DEFAULT_HOOK_SETTING:
            value = resolve_default_value(
                schema,
                default=None,
                engine_name=engine_name, 
                raise_if_missing=validate
            )

    if settings_type == "list":
        processed_val = []
        value_schema = schema.get("values", {})
        for i, x in enumerate(value):
            try:
                processed_val.append(
                    _post_process_settings_r(
                        tk=tk,
                        key=key,
                        value=x,
                        schema=value_schema,
                        engine_name=engine_name,
                        bundle=bundle,
                        validate=validate
                    )
                )
            except Exception as e:
                e.args = (e.args[0], "[%d]"%i) + e.args[1:]
                raise

    elif settings_type == "dict":
        processed_val = dict()
        sub_items = dict()

        # If there is an item list, then we are dealing with a strict definition
        items = schema.get("items")
        if items:        
            for sub_key, value_schema in items.iteritems():

                # First check if the user has defined a value for this key
                if sub_key in value:
                    sub_value = value[sub_key]

                # Otherwise attempt to get the default value
                else:
                    try:
                        sub_value = resolve_default_value(
                            value_schema,
                            default=None,
                            engine_name=engine_name, 
                            raise_if_missing=validate
                        )
                    # No user defined or default value!
                    except Exception as e:
                        e.args += (sub_key,)
                        raise

                try:
                    # Recursively process each of the sub items
                    processed_val[sub_key] = _post_process_settings_r(
                        tk=tk,
                        key=sub_key,
                        value=sub_value,
                        schema=value_schema,
                        engine_name=engine_name,
                        bundle=bundle,
                        validate=validate
                    )
                except Exception as e:
                    e.args += (sub_key,)
                    raise

        # No item list defined, so just process user-defined items
        else:
            value_schema = schema.get("values", {})
            for sub_key, sub_value in value.iteritems():
                try:
                    processed_val[sub_key] = _post_process_settings_r(
                        tk=tk,
                        key=sub_key,
                        value=sub_value,
                        schema=value_schema,
                        engine_name=engine_name,
                        bundle=bundle,
                        validate=validate
                    )
                except Exception as e:
                    e.args += (sub_key,)
                    raise

    elif settings_type == "config_path":
        # Expand any "config_path" values
        if bundle:
            processed_val = bundle.expand_path(value)

    else:
        # pass-through
        processed_val = value

    return processed_val


def resolve_setting_value(tk, engine_name, schema, settings, key, default, bundle=None, validate=False):
    """
    Resolve a setting value.  Exposed to allow values to be resolved for
    settings derived outside of the app.

    :param tk: :class:`~sgtk.Sgtk` Toolkit API instance
    :param str engine_name: System name of Toolkit engine instance.
    :param dict schema: A schema defining types and defaults for settings.
                        The post processing code requires the schema to
                        introspect the settings' types, defaults, etc.
    :param dict settings: the settings dictionary source
    :param str key: setting name
    :param default: a default value to use for the setting
    :param bundle: The bundle object. This is only used in situations where
        a setting's value must be resolved via calling a hook. If None, the
        current bundle, as provided by sgtk.platform.current_bundle, will
        be used.

    :returns: Resolved value of input setting key
    """
    try:
        from .util import current_bundle
        bundle = bundle or current_bundle()
    except TankCurrentModuleNotFoundError:
        pass

    # Get the value for the supplied key
    if key in settings:
        # Value provided by the settings
        value = settings[key]

    elif schema:
        # Resolve a default value from the schema. This checks various
        # legacy default value forms in the schema keys.
        value = resolve_default_value(schema, default, engine_name)

    else:
        # Nothing in the settings, no schema, fallback to the supplied
        # default value
        value = default

    # We have a value of some kind and a schema. Allow the post
    # processing code to further resolve the value.
    try:
        value = _post_process_settings_r(tk, key, value, schema, engine_name, bundle, validate)
    except Exception as e:
        key_name = ".".join((key,) + e.args[1:])
        err_msg = "Could not determine settings value for key: '%s' - %s" % (key_name, e.args[0])
        raise type(e), type(e)(err_msg), sys.exc_info()[2]

    return value

def resolve_default_value(
        schema, default=None, engine_name=None, raise_if_missing=False
    ):
    """
    Extract a default value from the supplied schema.

    Fall back on the supplied default value if no default could be
    determined from the schema.

    :param schema: The schema for the setting default to resolve
    :param default: Optional fallback default value.
    :param engine_name: Optional system name of the current engine if there is one.
    :param raise_if_missing: If True, raise TankNoDefaultValueError if no
        default value is found.
    :return: The resolved default value
    """
    default_missing = False

    # Engine-specific default value keys are allowed (ex:
    # "default_value_tk-maya"). If an engine name was supplied,
    # build the corresponding engine-specific default value key.
    engine_default_key = None
    if engine_name:
        engine_default_key = "%s_%s" % (
            constants.TANK_SCHEMA_DEFAULT_VALUE_KEY,
            engine_name
        )

    # Now look for a default value to use.
    if engine_default_key and engine_default_key in schema:
        # An engine specific key exists, use it.
        value = schema[engine_default_key]
    elif constants.TANK_SCHEMA_DEFAULT_VALUE_KEY in schema:
        # The standard default value key
        value = schema[constants.TANK_SCHEMA_DEFAULT_VALUE_KEY]
    else:
        # No default value found, fall back on the supplied default.
        default_missing = True
        value = default

    # ---- type specific checks

    setting_type = schema.get("type")

    # special case handling for list params - check if
    # allows_empty is True, in that case set default value to []
    if setting_type == "list" and value is None and schema.get("allows_empty"):
        value = []

    # special case handling for dict params - check if
    # allows_empty is True, in that case set default value to {}
    if setting_type == "dict" and value is None and schema.get("allows_empty"):
        value = {}

    # special case for template params. if allows_empty is True, then we allow
    # a value of None. make sure we don't raise in the "raise_if_missing" case.
    if setting_type == "template" and value is None and schema.get("allows_empty"):
        value = None
        default_missing = False

    if setting_type == "hook":
        value = _resolve_default_hook_value(value, engine_name)

    if value is None and default_missing and raise_if_missing:
        # calling code requested an exception if no default value exists.
        # the value may have been overridden by one of the special cases above,
        # so only raise if the value is None.
        raise TankNoDefaultValueError("No default value found.")

    return value


def _resolve_default_hook_value(value, engine_name=None):
    """
    Given a hook value, evaluate any special keys or legacy values.

    :param value: The unresolved default value for the hook
    :param engine_name: The name of the engine for engine-specific hook values
    :return: The resolved hook default value.
    """

    if not value:
        return value

    # Replace the engine reference token if it exists and there is an engine.
    # In some instances, such as during engine startup, as apps are being
    # validated, the engine instance name may not be available. This might be ok
    # since hooks are actually evaluated just before they are executed. We'll
    # simply return the value with the engine name token intact.
    if engine_name and constants.TANK_HOOK_ENGINE_REFERENCE_TOKEN in value:
        value = value.replace(
            constants.TANK_HOOK_ENGINE_REFERENCE_TOKEN, engine_name)

    if not value.startswith("{"):
        # This is an old-style hook. In order to maintain backward
        #  compatibility, return the value in the new style.
        value = "{self}/%s.py" % (value,)

    # the remaining tokens ({self}, {config}, {tk-framework-...}) will be
    # resolved at runtime just before the hook is executed.
    return value<|MERGE_RESOLUTION|>--- conflicted
+++ resolved
@@ -135,33 +135,7 @@
         We leave no guarantees that it will remain unchanged over time, so 
         do not use in any app code. 
         """
-<<<<<<< HEAD
-        return self.__settings
-
-    @settings.setter
-    def settings(self, settings):
-        """
-        Sets the bundle's internal settings dictionary.
-
-        :param settings:    The new settings dict to store.
-        """
-        # try to avoid cyclical imports
-        from . import validation
-
-        # Get the settings for the engine and then validate them
-        validation.validate_settings(
-            self.__instance_name,
-            self.__tk,
-            self.__context,
-            self.__descriptor.configuration_schema,
-            settings,
-            True,
-            self
-        )
-        self.__settings = settings
-=======
         return self._settings
->>>>>>> 9fee5dec
     
     ##########################################################################################
     # methods used by internal classes, not part of the public interface
@@ -633,7 +607,7 @@
         :param template_name
         :returns: :class:`~Template` object
         """
-        return self._get_engine().templates.get(template_name)
+        return self.tank.templates.get(template_name)
                         
     def execute_hook(self, key, base_class=None, **kwargs):
         """
@@ -1217,12 +1191,12 @@
             self.__tk, self._get_engine_name(), schema, settings, key, default, self
         )
 
-    def _get_engine(self):
-        """
-        Returns the bundle's engine if available. None otherwise.
+    def _get_engine_name(self):
+        """
+        Returns the bundle's engine name if available. None otherwise.
         Convenience method to avoid try/except everywhere.
 
-        :return: The engine object or None
+        :return: The engine name or None
         """
         # note - this technically violates the generic nature of the bundle
         # base class implementation because the engine member is not defined
@@ -1230,24 +1204,11 @@
         # engine trying to define a hook using the {engine_name} construct will
         # therefore get an error.
         try:
-            engine = self.engine
+            engine_name = self.engine.name
         except:
-            engine = None
-
-        return engine
-
-    def _get_engine_name(self):
-        """
-        Returns the bundle's engine name if available. None otherwise.
-        Convenience method to avoid try/except everywhere.
-
-        :return: The engine name or None
-        """
-        engine = self._get_engine()
-        if engine:
-            return engine.name
-
-        return None
+            engine_name = None
+
+        return engine_name
 
     def _get_engine_instance_name(self):
         """
@@ -1256,11 +1217,17 @@
 
         :return: The engine instance name or None
         """
-        engine = self._get_engine()
-        if engine:
-            return engine.instance_name
-
-        return None
+        # note - this technically violates the generic nature of the bundle
+        # base class implementation because the engine member is not defined
+        # in the bundle base class (only in App and Framework, not Engine) - an
+        # engine trying to define a hook using the {engine_name} construct will
+        # therefore get an error.
+        try:
+            engine_name = self.engine.instance_name
+        except:
+            engine_name = None
+
+        return engine_name
 
 
 def _post_process_settings_r(tk, key, value, schema, engine_name, bundle, validate):
