# Copyright (c) 2013 Shotgun Software Inc.
# 
# CONFIDENTIAL AND PROPRIETARY
# 
# This work is provided "AS IS" and subject to the Shotgun Pipeline Toolkit 
# Source Code License included in this distribution package. See LICENSE.
# By accessing, using, copying or modifying this work you indicate your 
# agreement to the Shotgun Pipeline Toolkit Source Code License. All rights 
# not expressly granted therein are reserved by Shotgun Software Inc.

"""
Defines the base class for all Tank Engines.
"""

from __future__ import with_statement

import os
import re
import sys
import copy
import logging
import pprint
import traceback
import inspect
import weakref
import threading

from ..util.qt_importer import QtImporter
from ..util.loader import load_plugin
from .. import hook

from ..errors import TankError
from .errors import (
    TankEngineInitError,
    TankContextChangeNotSupportedError,
    TankEngineEventError,
    TankMissingEngineError
)

from ..util.metrics import EventMetric
from ..util.metrics import MetricsDispatcher
from ..log import LogManager

from . import application
from . import constants
from . import validation
from . import events
from . import qt
from . import qt5
from .bundle import TankBundle
from .framework import setup_frameworks
from .engine_logging import ToolkitEngineHandler, ToolkitEngineLegacyHandler

# std core level logger
core_logger = LogManager.get_logger(__name__)


class Engine(TankBundle):
    """
    Base class for an engine. When a new DCC integration is created, it should
    derive from this class.
    """

    _ASYNC_INVOKER, _SYNC_INVOKER = range(2)

    def __init__(self, tk, context, instance_name, env):
        """
        Engine instances are constructed by the toolkit launch process
        and various factory methods such as :meth:`start_engine`.

        :param tk: :class:`~sgtk.Sgtk` instance
        :param context: A context object to define the context on disk where the engine is operating
        :type context: :class:`~sgtk.Context`
        :param instance_name: The name of the engine as it has been defined in the environment.
        :param env: An Environment object to associate with this engine.

        """
<<<<<<< HEAD
        
        self.__env = env
=======
>>>>>>> 5d77db05
        self.__instance_name = instance_name
        self.__applications = {}
        self.__application_pool = {}
        self.__shared_frameworks = {}
        self.__commands = {}
        self.__command_pool = {}
        self.__panels = {}
        self.__currently_initializing_app = None
        
        self.__qt_widget_trash = []
        self.__created_qt_dialogs = []
        self.__qt_debug_info = {}
        self.__has_qt5 = False
        
        self.__commands_that_need_prefixing = []
        
        self.__global_progress_widget = None

        self.__fonts_loaded = False

        self._metrics_dispatcher = None

        # Initialize these early on so that methods implemented in the derived class and trying
        # to access the invoker don't trip on undefined variables.
        self._invoker = None
        self._async_invoker = None

        # get the engine settings
<<<<<<< HEAD
        settings = self.__env.get_engine_settings(instance_name)
        
        # get the descriptor representing the engine        
        descriptor = self.__env.get_engine_descriptor(instance_name)        
=======
        settings = env.get_engine_settings(instance_name)
        
        # get the descriptor representing the engine        
        descriptor = env.get_engine_descriptor(instance_name)        
>>>>>>> 5d77db05

        # create logger for this engine.
        # log will be parented in a sgtk.env.environment_name.instance_name hierarchy
        logger = LogManager.get_logger("env.%s.%s" % (env.name, instance_name))

        # init base class
        TankBundle.__init__(self, tk, context, settings, instance_name, descriptor, env, logger)

        # create a log handler to handle log dispatch from self.log
        # (and the rest of the sgtk logging ) to the user
        self.__log_handler = self.__initialize_logging()

        # check general debug log setting and if this flag is turned on,
        # adjust the global setting
        if self.get_setting("debug_logging", False):
            LogManager().global_debug = True
            self.log_debug(
                "Detected setting 'config/env/%s.yml:%s.debug_logging: true' "
                "in your environment configuration. Turning on debug output." % (env.name, instance_name)
            )
        
        # set up any frameworks defined
        setup_frameworks(self, self, env, descriptor)
        
        # run the engine init
        self.log_debug("Engine init: Instantiating %s" % self)
        self.log_debug("Engine init: Current Context: %s" % context)

        # now if a folder named python is defined in the engine, add it to the pythonpath
        my_path = os.path.dirname(sys.modules[self.__module__].__file__)
        python_path = os.path.join(my_path, constants.BUNDLE_PYTHON_FOLDER)
        if os.path.exists(python_path):
            # Only append if __init__.py doesn't exist. If it does then we
            # should use the special tank import instead.
            init_path = os.path.join(python_path, "__init__.py")
            if not os.path.exists(init_path):
                self.log_debug("Appending to PYTHONPATH: %s" % python_path)
                sys.path.append(python_path)

        # Note, 'init_engine()' is now deprecated and all derived initialisation should be
        # done in either 'pre_app_init()' or 'post_app_init()'.  'init_engine()' is left
        # in here to provide backwards compatibility with any legacy code. 
        self.init_engine()

        # try to pull in QT classes and assign to tank.platform.qt.XYZ
        base_def = self._define_qt_base()
        qt.QtCore = base_def.get("qt_core")
        qt.QtGui = base_def.get("qt_gui")
        qt.TankDialogBase = base_def.get("dialog_base")

        qt5_base = self.__define_qt5_base()
        self.__has_qt5 = len(qt5_base) > 0
        for name, value in qt5_base.iteritems():
            setattr(qt5, name, value)

        # Update the authentication module to use the engine's Qt.
        # @todo: can this import be untangled? Code references internal part of the auth module
        from ..authentication.ui import qt_abstraction
        qt_abstraction.QtCore = qt.QtCore
        qt_abstraction.QtGui = qt.QtGui

        # load the fonts. this will work if there is a QApplication instance
        # available.
        self._ensure_core_fonts_loaded()

        # create invoker to allow execution of functions on the
        # main thread:
        self._invoker, self._async_invoker = self.__create_invokers()
        
        # run any init that needs to be done before the apps are loaded:
        self.pre_app_init()
        
        # now load all apps and their settings
        self.__load_apps()
        
        # execute the post engine init for all apps
        # note that this is executed before the post_app_init
        # in the engine - this is because typically the post app
        # init in the engine will contain code which captures the
        # state of the apps - for example creates a menu, so at that 
        # point we want to try and have all app initialization complete.
        self.__run_post_engine_inits()

        # The new way to handle this situation is via the register_toggle_debug_command
        # property on the engine. We also explicitly skip the shell and shotgun engines
        # here for the sake of backwards compatibility, as these engines have always
        # skipped registering the command by name.
        is_skipped_engine = self.name in [
            constants.SHELL_ENGINE_NAME,
            constants.SHOTGUN_ENGINE_NAME,
        ]
        supports_018_logging = self.__has_018_logging_support()
        wants_toggle_debug = self.register_toggle_debug_command

        if not is_skipped_engine and supports_018_logging and wants_toggle_debug:
            # if engine supports new logging implementation,
            #
            # we cannot add the 'toggle debug logging' for
            # an engine that has the old logging implementation
            # because that typically contains overrides in log_debug
            # which effectively renders the command below useless

            # note that we omit this action in the special built-in
            # engines tk-shell and tk-shotgun

            self.register_command(
                "Toggle Debug Logging",
                self.__toggle_debug_logging,
                {
                    "short_name": "toggle_debug",
                    "icon": self.__get_platform_resource_path("book_256.png"),
                    "description": ("Toggles toolkit debug logging on and off. "
                                    "This affects all debug logging, including log "
                                    "files that are being written to disk."),
                    "type": "context_menu"
                }
            )

        # add a 'open log folder' command to the engine's context menu
        # note: we make an exception for the shotgun engine which is a
        # special case.
        if self.name != constants.SHOTGUN_ENGINE_NAME:

            self.register_command(
                "Open Log Folder",
                self.__open_log_folder,
                {
                    "short_name": "open_log_folder",
                    "icon": self.__get_platform_resource_path("folder_256.png"),
                    "description": "Opens the folder where log files are being stored.",
                    "type": "context_menu"
                }
            )

        # Useful dev helpers: If there is one or more dev descriptors in the
        # loaded environment, add a reload button to the menu!
        self.__register_reload_command()
        
        # now run the post app init
        self.post_app_init()
        
        # emit an engine started event
        tk.execute_core_hook(constants.TANK_ENGINE_INIT_HOOK_NAME, engine=self)

        # if the engine supports logging metrics, begin dispatching logged metrics
        if self.metrics_dispatch_allowed:
            self._metrics_dispatcher = MetricsDispatcher(self)
            self.log_debug("Starting metrics dispatcher...")
            self._metrics_dispatcher.start()
            self.log_debug("Metrics dispatcher started.")

        self.log_debug("Init complete: %s" % self)

    def __repr__(self):
        return "<Sgtk Engine 0x%08x: %s, env: %s>" % (id(self),  
                                                      self.name, 
                                                      self.env.name)

    ##########################################################################################
    # properties used by internal classes, not part of the public interface

    def _get_engine_name(self):
        """
        Returns the bundle's engine name if available. None otherwise.
        Convenience method to avoid try/except everywhere.

        :return: The engine name or None
        """
        # note - this technically violates the generic nature of the bundle
        # base class implementation because the engine member is not defined
        # in the bundle base class (only in App and Framework, not Engine) - an
        # engine trying to define a hook using the {engine_name} construct will
        # therefore get an error.
        try:
            engine_name = self.name
        except:
            engine_name = None

        return engine_name

    def __toggle_debug_logging(self):
        """
        Toggles global debug logging on and off in the log manager.
        This will affect all logging across all of toolkit.
        """
        # flip debug logging
        LogManager().global_debug = not LogManager().global_debug

    def __open_log_folder(self):
        """
        Opens the file system folder where log files are being stored.
        """
        self.log_info("Log folder is located in '%s'" % LogManager().log_folder)

        if self.has_ui:
            # only import QT if we have a UI
            from .qt import QtGui, QtCore
            url = QtCore.QUrl.fromLocalFile(
                LogManager().log_folder
            )
            status = QtGui.QDesktopServices.openUrl(url)
            if not status:
                self._engine.log_error("Failed to open folder!")

    def __is_method_subclassed(self, method_name):
        """
        Helper that determines if the given method name
        has been subclassed in the currently running
        instance of the class or not.

        :param method_name: Name of engine method to check, e.g. 'log_debug'.
        :return: True if subclassed, false if not
        """
        # grab active method and baseclass method
        running_method = getattr(self, method_name)
        base_method = getattr(Engine, method_name)

        # now determine if the runtime implementation
        # is the base class implementation or not
        subclassed = False

        if sys.version_info < (2,6):
            # older pythons use im_func rather than __func__
            if running_method.__func__ is not base_method.__func__:
                subclassed = True
        else:
            # pyton 2.6 and above use __func__
            if running_method.__func__ is not base_method.__func__:
                subclassed = True

        return subclassed

    def __has_018_logging_support(self):
        """
        Determine if the engine supports the new logging implementation.

        This is done by introspecting the _emit_log_message method.
        If this method is implemented for this engine, it is assumed
        that we are using the new logging system.

        :return: True if new logging is used, False otherwise
        """
        return self.__is_method_subclassed("_emit_log_message")

    def __initialize_logging(self):
        """
        Creates a std python logging LogHandler
        that dispatches all log messages to the
        :meth:`Engine._emit_log_message()` method
        in a thread safe manner.

        For engines that do not yet implement :meth:`_emit_log_message`,
        a legacy log handler is used that dispatches messages
        to the legacy output methods log_xxx.

        :return: :class:`python.logging.LogHandler`
        """
        if self.__has_018_logging_support():
            handler = LogManager().initialize_custom_handler(
                ToolkitEngineHandler(self)
            )
            # make it easy for engines to implement a consistent log format
            # by equipping the handler with a standard formatter:
            # [DEBUG tk-maya] message message
            #
            # engines subclassing log output can call
            # handler.format to access this formatter for
            # a consistent output implementation
            # (see _emit_log_message for details)
            #
            formatter = logging.Formatter(
                "[%(levelname)s %(basename)s] %(message)s"
            )
            handler.setFormatter(formatter)

        else:
            # legacy engine that doesn't have _emit_log_message implemented
            handler = LogManager().initialize_custom_handler(
                ToolkitEngineLegacyHandler(self)
            )

            # create a minimalistic format suitable for
            # existing output implementations of log_xxx
            #
            formatter = logging.Formatter("%(basename)s: %(message)s")
            handler.setFormatter(formatter)

        return handler

    def __show_busy(self, title, details):
        """
        Payload for the show_busy method.

        For details, see the main show_busy documentation.
        
        :param title: Short descriptive title of what is happening
        :param details: Detailed message describing what is going on.
        """
        if self.has_ui:
            # we cannot import QT until here as non-ui engines don't have QT defined.
            try:
                from .qt.busy_dialog import BusyDialog 
                from .qt import QtGui, QtCore
                
            except:
                # QT import failed. This may be because someone has upgraded the core
                # to the latest but are still running a earlier version of the 
                # Shotgun or Shell engine where the self.has_ui method is not
                # correctly implemented. In that case, absorb the error and  
                # emit a log message
                self.log_info("[%s] %s" % (title, details))
                
            else:
                # our qt import worked!
                if not self.__global_progress_widget:
                    
                    # no window exists - create one!
                    (window, self.__global_progress_widget) = self._create_dialog_with_widget(title="Toolkit is busy", 
                                                                                              bundle=self, 
                                                                                              widget_class=BusyDialog)
                    
                    # make it a splashscreen that sits on top
                    window.setWindowFlags(QtCore.Qt.SplashScreen | QtCore.Qt.WindowStaysOnTopHint)
    
                    # set the message before the window is raised to avoid briefly
                    # showing default values
                    self.__global_progress_widget.set_contents(title, details)

                    # if the user closes manually by clicking on the dialog,
                    # make sure we remove the reference to it via the
                    # clear_busy method.
                    window.dialog_closed.connect(self.clear_busy)
                    
                    # kick it off        
                    window.show()
        
                else:
                                            
                    # just update the message for the existing window 
                    self.__global_progress_widget.set_contents(title, details)

                # make sure events are properly processed and the window is updated
                QtCore.QCoreApplication.processEvents()
        
        else:
            # no UI support! Instead, just emit a log message
            self.log_info("[%s] %s" % (title, details))
        
    def __clear_busy(self):
        """
        Payload for clear_busy method. 
        For details, see the main clear_busy documentation.
        """
        if self.__global_progress_widget:
            self.__global_progress_widget.close()
            self.__global_progress_widget = None

    def log_user_attribute_metric(self, attr_name, attr_value, log_once=False):
        """
        This method is deprecated and shouldn't be used anymore.
        """
        pass

    def get_metrics_properties(self):
        """
        Returns a dictionary with properties to use when emitting a metric event for
        this engine.

        The dictionary contains information about this engine: its name and version,
        and informations about the application hosting the engine: its name and
        version::
        
            {
                'Host App': 'Maya',
                'Host App Version': '2017',
                'Engine': 'tk-maya',
                'Engine Version': 'v0.4.1',
            }

        :returns: A dictionary with metrics properties as per above.
        """
        # Always create a new dictionary so the caller can safely modify it.
        return {
            EventMetric.KEY_ENGINE: self.name,
            EventMetric.KEY_ENGINE_VERSION: self.version,
            EventMetric.KEY_HOST_APP: self.host_info.get("name", "unknown"),
            EventMetric.KEY_HOST_APP_VERSION: self.host_info.get("version", "unknown"),
        }

    def get_child_logger(self, name):
        """
        Create a child logger for this engine.

        :param name: Name of child logger, can contain periods for nesting
        :return: :class:`logging.Logger` instance
        """
        full_log_path = "%s.%s" % (self.logger.name, name)
        return logging.getLogger(full_log_path)

    ##########################################################################################
    # properties

    @property
    def shotgun(self):
        """
        Returns a Shotgun API handle associated with the currently running
        environment. This method is a convenience method that calls out
        to :meth:`~sgtk.Tank.shotgun`.

        :returns: Shotgun API handle
        """
        # pass on information to the user agent manager which bundle is returning
        # this sg handle. This information will be passed to the web server logs
        # in the shotgun data centre and makes it easy to track which app and engine versions
        # are being used by clients
        try:
            self.tank.shotgun.tk_user_agent_handler.set_current_engine(self.name, self.version)
        except AttributeError:
            # looks like this sg instance for some reason does not have a
            # tk user agent handler associated.
            pass
        
        return self.tank.shotgun        

    @property
    def environment(self):
        """
        A dictionary with information about the environment.
         
        :returns: dictionary with keys ``name``,
                  ``description`` and ``disk_location``.
        """
        data = {}
        data["name"] = self.env.name
        data["description"] = self.env.description
        data["disk_location"] = self.env.disk_location
        
        return data

    @property
    def apps(self):
        """
        Dictionary of apps associated with this engine
        
        :returns: dictionary with keys being app name and values being app objects
        """
        return self.__applications
    
    @property
    def commands(self):
        """
        A dictionary representing all the commands that have been registered
        by apps in this engine via :meth:`register_command`.
        Each dictionary item contains the following keys:
        
        - ``callback`` - function pointer to function to execute for this command
        - ``properties`` - dictionary with free form options - these are typically
          engine specific and driven by convention.
        
        :returns: commands dictionary, keyed by command name
        """
        return self.__commands
    
    @property
    def panels(self):
        """
        Panels which have been registered with the engine via the :meth:`register_panel()`
        method. Returns a dictionary keyed by panel unique ids. Each value is a dictionary with keys
        ``callback`` and ``properties``.

        Returns all the panels which have been registered with the engine.
        
        :returns: A dictionary keyed by panel unique ids. Each value is a dictionary
                  with keys 'callback' and 'properties'
        """
        return self.__panels
    
    @property
    def has_ui(self):
        """
        Indicates that the host application that the engine is connected to has a UI enabled.
        This always returns False for some engines (such as the shell engine) and may vary 
        for some engines, depending if the host application for example is in batch mode or
        UI mode.
        
        :returns: boolean value indicating if a UI currently exists
        """
        # default implementation is to assume a UI exists
        # this is since most engines are supporting a graphical application
        return True

    @property
    def has_qt5(self):
        """
        Indicates that the host application has access to Qt 5 and that the ``sgtk.platform.qt5``  module
        has been populated with the Qt 5 modules and information.

        :returns bool: boolean value indicating if Qt 5 is available.
        """
        return self.__has_qt5

    @property
    def has_qt4(self):
        """
        Indicates that the host application has access to Qt 4 and that the ``sgtk.platform.qt``  module
        has been populated with the Qt 4 modules and information.

        :returns bool: boolean value indicating if Qt 4 is available.
        """
        # Check if Qt was imported. Then checks if a Qt4 compatible api is available.
        return hasattr(qt, "QtGui") and hasattr(qt.QtGui, "QApplication")

    @property
    def metrics_dispatch_allowed(self):
        """
        Indicates this engine will allow the metrics worker threads to forward
        the user metrics logged via core, this engine, or registered apps to
        SG.

        :returns: boolean value indicating that the engine allows user metrics
            to be forwarded to SG.
        """
        return True

    @property
    def created_qt_dialogs(self):
        """
        A list of dialog objects that have been created by the engine.

        :returns:   A list of TankQDialog objects.
        """
        return self.__created_qt_dialogs

    @property
    def host_info(self):
        """
        Returns information about the application hosting this engine.
        
        This should be re-implemented in deriving classes to handle the logic 
        specific to the application the engine is designed for.
        
        A dictionary with at least a "name" and a "version" key should be returned
        by derived implementations, with respectively the host application name 
        and its release string as values, e.g. ``{ "name": "Maya", "version": "2017.3"}``.
        
        :returns: A ``{"name": "unknown", "version" : "unknown"}`` dictionary.
        """
        return {
            "name": "unknown",
            "version": "unknown",
        }

    @property
    def register_toggle_debug_command(self):
        """
        Indicates whether the engine should have a toggle debug logging
        command registered during engine initialization.

        :rtype: bool
        """
        return True

    ##########################################################################################
    # init and destroy
    
    def init_engine(self):
        """
        Note: Now deprecated - Please use pre_app_init instead.
        """
        pass
    
    def pre_app_init(self):
        """
        Sets up the engine into an operational state. Executed by the system and typically
        implemented by deriving classes. This method called before any apps are loaded.
        """
        pass
    
    def post_app_init(self):
        """
        Executed by the system and typically implemented by deriving classes.
        This method called after all apps have been loaded.
        """
        pass
    
    def destroy(self):
        """
        Destroy all apps, then call destroy_engine so subclasses can add their own tear down code.

        .. note:: This method should not be subclassed. Instead, implement :meth:`destroy_engine()`.

        """
        with _CoreContextChangeHookGuard(self.sgtk, self.context, None):
            self.__destroy_frameworks()
            self.__destroy_apps()

            self.log_debug("Destroying %s" % self)
            self.destroy_engine()

            # finally remove the current engine reference
            set_current_engine(None)

            # now clear the hooks cache to make sure fresh hooks are loaded the
            # next time an engine is initialized
            hook.clear_hooks_cache()

            # clean up the main thread invoker - it's a QObject so it's important we
            # explicitly set the value to None!
            self._invoker = None
            self._async_invoker = None

            # halt metrics dispatching
            if self._metrics_dispatcher and self._metrics_dispatcher.dispatching:
                self.log_debug("Stopping metrics dispatcher.")
                self._metrics_dispatcher.stop()
                self.log_debug("Metrics dispatcher stopped.")

        # kill log handler
        LogManager().root_logger.removeHandler(self.__log_handler)
        self.__log_handler = None

    def destroy_engine(self):
        """
        Called when the engine should tear down itself and all its apps.
        Implemented by deriving classes.
        """
        pass

    def change_context(self, new_context):
        """
        Called when the engine is being asked to change contexts. This
        will only be allowed if the engine explicitly suppose on-the-fly
        context changes by way of its context_change_allowed property. Any
        apps that do not support context changing will be restarted instead.
        Custom behavior at the engine level should be handled by overriding
        one or both of pre_context_change and post_context_change methods.

        :param new_context:     The context to change to.
        :type new_context: :class:`~sgtk.Context`
        """
        # Make sure we're allowed to change context at the engine level.
        if not self.context_change_allowed:
            self.log_debug("Engine %r does not allow context changes." % self)
            raise TankContextChangeNotSupportedError()

        # Make sure that this engine is configured to run in the new context,
        # and that it's the EXACT same engine. This can be handled by comparing
        # the current engine's descriptor to the one coming from the new environment.
        # If this fails then it's more than just the engine not supporting the
        # context change, it's that the target context isn't configured properly.
        # As such, we'll let any exceptions (mostly TankEngineInitError) bubble
        # up since it's a critical error case.
        (new_env, engine_descriptor) = get_env_and_descriptor_for_engine(
            engine_name=self.instance_name,
            tk=self.tank,
            context=new_context,
        )

        # Make sure that the engine in the target context is the same as the current
        # engine. In the case of git or app_store descriptors, the equality check
        # is an "is" check to see if they're references to the same object due to the
        # fact that those descriptor types are singletons. For dev descriptors, the
        # check is going to compare the paths of the descriptors to see if they're
        # referencing the same data on disk, in which case they are equivalent.
        if engine_descriptor != self.descriptor:
            self.log_debug("Engine %r does not match descriptors between %r and %r." % (
                self,
                self.context,
                new_context
            ))
            raise TankContextChangeNotSupportedError()

        # Run the pre_context_change method to allow for any engine-specific
        # prep work to happen.
        self.log_debug(
            "Executing pre_context_change for %r, changing from %r to %r." % (
                self,
                self.context,
                new_context
            )
        )

        with _CoreContextChangeHookGuard(self.sgtk, self.context, new_context):
            self.pre_context_change(self.context, new_context)
            self.log_debug("Execution of pre_context_change for engine %r is complete." % self)

            # Check to see if all of our apps are capable of accepting
            # a context change. If one of them is not, then we remove it
            # from the persistent app pool, which will force it to be
            # rebuilt when apps are loaded later on.
            non_compliant_app_paths = []
            for install_path, app_instances in self.__application_pool.iteritems():
                for instance_name, app in app_instances.iteritems():
                    self.log_debug(
                        "Executing pre_context_change for %r, changing from %r to %r." % (
                            app,
                            self.context,
                            new_context
                        )
                    )
                    app.pre_context_change(self.context, new_context)
                    self.log_debug("Execution of pre_context_change for app %r is complete." % app)

            # Now that we're certain we can perform a context change,
            # we can tell the environment what the new context is, update
            # our own context property, and load the apps. The app load
            # will repopulate the __applications dict to contain the appropriate
            # apps for the new context, and will pull apps that have already
            # been loaded from the __application_pool, which is persistent.
            old_context = copy.deepcopy(self.context)
            new_engine_settings = new_env.get_engine_settings(self.__instance_name)
<<<<<<< HEAD
            self.__env = new_env
=======
            self.env = new_env
>>>>>>> 5d77db05
            self.context = new_context
            self.settings = new_engine_settings
            self.__load_apps(reuse_existing_apps=True, old_context=old_context)

            # Call the post_context_change method to allow for any engine
            # specific post-change logic to be run.
            self.log_debug(
                "Executing post_context_change for %r, changing from %r to %r." % (
                    self,
                    old_context,
                    new_context
                )
            )

            # Emit the core level event.
            self.post_context_change(old_context, new_context)

        self.log_debug("Execution of post_context_change for engine %r is complete." % self)

        # Last, now that we're otherwise done, we can run the
        # apps' post_engine_init methods.
        self.__run_post_engine_inits()

    ##########################################################################################
    # public methods

    def show_busy(self, title, details):
        """
        Displays or updates a global "busy window" tied to this engine. The window
        is a splash screen type window, floats on top and contains details of what
        is currently being processed.

        This method pops up a splash screen with a message and the idea is that
        long running core processes can use this as a way to communicate their intent
        to the user and keep the user informed as slow processes are executed. If the engine
        has a UI present, this will be used to display the progress message. If the engine
        does not have UI support, a message will be logged. The UI always appears in the
        main thread for safety.

        Only one global progress window can exist per engine at a time, so if you want to
        push several updates one after the other, just keep calling this method.

        When you want to remove the window, call :meth:`clear_busy()`.

        Note! If you are calling this from the Core API you typically don't have
        access to the current engine object. In this case you can use the
        convenience method ``tank.platform.engine.show_global_busy()`` which will
        attempt to broadcast the request to the currently active engine.

        :params title: Short descriptive title of what is happening
        :params details: Detailed message describing what is going on.
        """
        # make sure that the UI is always shown in the main thread
        self.execute_in_main_thread(self.__show_busy, title, details)

    def clear_busy(self):
        """
        Closes any active busy window.

        For more details, see the :meth:`show_busy()` documentation.
        """
        if self.__global_progress_widget:
            self.execute_in_main_thread(self.__clear_busy)

    def register_command(self, name, callback, properties=None):
        """
        Register a ``command`` with a name and a callback function.

        A *command* refers to an access point for some functionality.
        In most cases, commands will appear as items on a Shotgun dropdown
        menu, but it ultimately depends on the engine - in the Shell engine,
        commands are instead represented as a text base listing and in the
        Shotgun Desktop it is a scrollable list of larger icons.

        .. note:: This method is used to add menu entries for launching
           toolkit UIs. If you wish to register a panel UI with toolkit,
           you need call this method in order to register a menu command
           with which a user can launch the panel. In addition to this,
           you also need to call :meth:`register_panel` in order to
           register the panel so that the engine can handle its
           management and persistence.

        An arbitrary list of properties can be passed into the engine
        in the form of a properties dictionary. The interpretation of
        the properties dictionary is engine specific, but in general
        the following properties are supported:

        - ``short_name`` - A shorter name, typically intended for console use (e.g. 'import_cut')

        - ``icon`` - A path to a 256x256 png app icon. If not specified, the icon for the app will be used.

        - ``description`` - a one line description of the command, suitable for a tooltip.
          If no description is passed, the one provided in the app manifest will be used.

        - ``title`` - Title to appear on shotgun action menu (e.g. "Create Folders")

        - ``type`` - The type of command - hinting at which menu the command should appear.
          Options vary between engines and the following are supported:

            - ``context_menu`` - Supported on all engines. Places an item on
              the context menu (first item on the shotgun menu). The context menu is a
              suitable location for utility items, helpers and tools.

            - ``panel`` - Some DCCs have a special menu which is accessible only when
              right clicking on a panel. Passing ``panel`` as the command type hints
              to the system that the command should be added to this menu. If no panel
              menu is available, it will be added to the main menu. Nuke is an example
              of a DCC which supports this behavior.

            - ``node`` - Node based applications such as Nuke typically have a separate
              menu system for accessing nodes. If you want your registered command to appear
              on this menu, use this type.


        **Grouping commands into collections**

        It is possible to group several commands into a collection. Such a collection is called
        a *group*.  For example, you may have three separate commands to launch Maya 2017,
        Maya 2016 and Maya 2015, all under a 'Launch Maya' group. It is up to each engine to
        implement this specification in a suitable way but typically, it would be displayed as a
        "Launch Maya" menu with three sub menu items to represent each version of Maya.

        Each group has a concept of a group default - this is what would get executed if you click
        on the 'Launch Maya' group.

        To register commands with groups, pass the following two parameters in the properties
        dictionary:

        - ``group`` - The name for a group this command should be considered a member of.

        - ``group_default`` - Boolean value indicating whether this command should represent the
          group as a whole.

        .. note:: It is up to each engine to implement grouping and group defaults in an
                  appropriate way. Some engines may not support grouping.


        The following properties are supported for the Shotgun engine specifically:

        - ``deny_permissions`` - List of permission groups to exclude this
          menu item for (e.g. ``["Artist"]``)

        - ``deny_platforms`` - List of platforms for which not to show the menu
          (e.g. ``["windows", "mac", "linux"]``). Please note that there are
          other ways to achieve this same result.

        - ``supports_multiple_selection`` - a special flag that allows multiple objects
          in Shotgun to be selected and operated on. An example showing how to write a
          multi select shotgun app is provided in a special branch in the sample starter
          app: https://github.com/shotgunsoftware/tk-multi-starterapp/tree/shotgun_multi_select

        - Please note that custom icons are not supported by the Shotgun engine.

        Typical usage normally looks something like this -
        register_command is called from the :meth:`Application.init_app()` method of an app::

            self.engine.register_command(
                "Work Area Info...",
                callback,
                {"type": "context_menu", "short_name": "work_area_info"}
            )

        :param name: Name of the command. This will be the key when accessed via the
                     :meth:`commands` dictionary.
        :param callback: Callback to call upon command execution
        :param properties: Dictionary with command properties.
        """
        if properties is None:
            properties = {}
        
        # uniqueness prefix, populated when there are several instances of the same app
        properties["prefix"] = None
        
        # try to add an app key to the dict with the app requesting the command
        if self.__currently_initializing_app is not None:
            # track which apps this request came from
            properties["app"] = self.__currently_initializing_app
        
        # add some defaults. If there isn't a description key, add it from the app's manifest
        if "description" not in properties and self.__currently_initializing_app:
            properties["description"] = self.__currently_initializing_app.description
        
        if "icon" not in properties and self.__currently_initializing_app:
            properties["icon"] = self.__currently_initializing_app.descriptor.icon_256

        if name in self.__commands:
            # Duplicate command name detected! Attempt to make commands unique by prepending the
            # a prefix derived from information in the properties.
            existing_item = self.__commands[name]
            command_prefix = _get_command_prefix(existing_item["properties"])
            if command_prefix:
                new_name_for_existing = "%s:%s" % (command_prefix, name)
                self.__commands[new_name_for_existing] = existing_item
                # Record the command prefix in the properties dictionary for future reference.
                self.__commands[new_name_for_existing]["properties"]["prefix"] = command_prefix
                del(self.__commands[name])
                # Record the original command name to make sure any additional commands
                # registered with this name are treated as duplicates and fully prefixed.
                self.__commands_that_need_prefixing.append(name)
                      
        if name in self.__commands_that_need_prefixing:
            # At least one instance of this command name has already been detected.
            # Resolve the duplicate command by application name and/or group name.
            command_prefix = _get_command_prefix(properties)
            if command_prefix:
                name = "%s:%s" % (command_prefix, name)
                # Record the command prefix in the properties dictionary for future reference.
                properties["prefix"] = command_prefix

        # now define command wrappers to capture metrics logging
        # on command execution. The toolkit callback system supports
        # two different callback styles:
        #
        # - A legacy type which is only used by Shotgun Apps which
        #   utilize multi select. These callbacks are always on the
        #   form callback(entity_type, entity_ids)
        #
        # - The standard type, which does not pass any arguments:
        #   callback()
        #

        # introspect the arg list to determine this and set a flag
        # to highlight this state. This is used by the tank_command
        # execution logic to correctly dispatch the callback during
        # runtime.
        arg_spec = inspect.getargspec(callback)
        # note - cannot use named tuple form because it is py2.6+
        arg_list = arg_spec[0]

        if "entity_type" in arg_list and "entity_ids" in arg_list:
            # add property flag
            properties[constants.LEGACY_MULTI_SELECT_ACTION_FLAG] = True

        # define a generic callback wrapper for metrics logging
        def callback_wrapper(*args, **kwargs):

            if properties.get("app"):
                # Track which app command is being launched
                command_name = properties.get("short_name") or name
                properties["app"].log_metric(
                    "Launched Command",
                    command_name=command_name,
                )

            # run the actual payload callback
            return callback(*args, **kwargs)

        self.log_debug(
            "Registering command '%s' with options:\n%s" % (name, pprint.pformat(properties))
        )

        self.__commands[name] = {
            "callback": callback_wrapper,
            "properties": properties,
        }


    def register_panel(self, callback, panel_name="main", properties=None):
        """
        Similar to :meth:`register_command()`, but instead of registering a menu item in the form of a
        command, this method registers a UI panel. A register_panel call should
        be used in conjunction with a register_command call.
        
        Panels need to be registered if they should persist between DCC sessions (e.g. 
        for example 'saved layouts').
        
        Just like with the :meth:`register_command` method, panel registration should be executed
        from within the init phase of the app. Once a panel has been registered, it is possible
        for the engine to correctly restore panel UIs at startup and profile switches. 
        
        Not all engines support this feature, but in for example Nuke, a panel can be added to 
        a saved layout. Apps wanting to be able to take advantage of the persistence given by
        these saved layouts will need to call register_panel as part of their init_app phase.
        
        In order to show or focus on a panel, use the :meth:`show_panel` method instead.
        
        :param callback: Callback to a factory method that creates the panel and returns a panel widget.
        :param panel_name: A string to distinguish this panel from other panels created by 
                           the app. This will be used as part of the unique id for the panel.
        :param properties: Properties dictionary. Reserved for future use.
        :returns: A unique identifier that can be used to consistently identify the 
                  panel across sessions. This identifier should be used to identify the panel
                  in all subsequent calls, e.g. for example :meth:`show_panel()`.
        """
        properties = properties or {}
        
        if self.__currently_initializing_app is None:
            # register_panel is called from outside of init_app
            raise TankError("register_panel must be called from inside of the init_app() method!")
        
        current_app = self.__currently_initializing_app
        
        # similar to register_command, track which app this request came from
        properties["app"] = current_app 
        
        # now compose a unique id for this panel.
        # This is done based on the app instance name plus the given panel name.
        # By using the instance name rather than the app name, we support the
        # use case where more than one instance of an app exists within a
        # config.
        panel_id = "%s_%s" % (current_app.instance_name, panel_name)
        # to ensure the string is safe to use in most engines,
        # sanitize to simple alpha-numeric form
        panel_id = re.sub("\W", "_", panel_id)
        panel_id = panel_id.lower()

        # add it to the list of registered panels
        self.__panels[panel_id] = {"callback": callback, "properties": properties}
        
        self.log_debug("Registered panel %s" % panel_id)
        
        return panel_id
        
    def execute_in_main_thread(self, func, *args, **kwargs):
        """
        Execute the specified function in the main thread when called from a non-main
        thread.  This will block the calling thread until the function returns. Note that this
        method can introduce a deadlock if the main thread is waiting for a background thread
        and the background thread is invoking this method. Since the main thread is waiting
        for the background thread to finish, Qt's event loop won't be able to process the request
        to execute in the main thread::

            >>> from sgtk.platform.qt import QtGui
            >>> engine.execute_in_main_thread(QtGui.QMessageBox.information, None, "Hello", "Hello from the main thread!")

        .. note:: This currently only works if Qt is available, otherwise it just
                  executes immediately on the current thread.

        :param func: function to call
        :param args: arguments to pass to the function
        :param kwargs: named arguments to pass to the function

        :returns: the result of the function call
        """
        return self._execute_in_main_thread(self._SYNC_INVOKER, func, *args, **kwargs)

    def async_execute_in_main_thread(self, func, *args, **kwargs):
        """
        Execute the specified function in the main thread when called from a non-main
        thread.  This call will return immediately and will not wait for the code to be
        executed in the main thread.

        .. note:: This currently only works if Qt is available, otherwise it just
                  executes immediately on the current thread.

        :param func: function to call
        :param args: arguments to pass to the function
        :param kwargs: named arguments to pass to the function
        """
        self._execute_in_main_thread(self._ASYNC_INVOKER, func, *args, **kwargs)

    def _execute_in_main_thread(self, invoker_id, func, *args, **kwargs):
        """
        Executes the given method and arguments with the specified invoker.
        If the invoker is not ready or if the calling thread is the main thread,
        the method is called immediately with it's arguments.

        :param invoker_id: Either _ASYNC_INVOKER or _SYNC_INVOKER.
        :param func: function to call
        :param args: arguments to pass to the function
        :param kwargs: named arguments to pass to the function

        :returns: The return value from the invoker.
        """
        # Execute in main thread might be called before the invoker is ready.
        # For example, an engine might use the invoker for logging to the main
        # thread.
        invoker = self._invoker if invoker_id == self._SYNC_INVOKER else self._async_invoker
        if invoker:
            from .qt import QtGui, QtCore
            if (QtGui.QApplication.instance()
                and QtCore.QThread.currentThread() != QtGui.QApplication.instance().thread()):
                # invoke the function on the thread that the QtGui.QApplication was created on.
                return invoker.invoke(func, *args, **kwargs)
            else:
                # we're already on the main thread so lets just call our function:
                return func(*args, **kwargs)
        else:
            # we don't have an invoker so just call the function:
            return func(*args, **kwargs)

    def get_matching_commands(self, command_selectors):
        """
        Finds all the commands that match the given selectors.

        Command selector structures are typically found in engine configurations
        and are typically defined on the following form in yaml::

            menu_favourites:
            - {app_instance: tk-multi-workfiles, name: Shotgun File Manager...}
            - {app_instance: tk-multi-snapshot,  name: Snapshot...}
            - {app_instance: tk-multi-workfiles, name: Shotgun Save As...}
            - {app_instance: tk-multi-publish,   name: Publish...}

        Note that selectors that do not match a command will output a warning.

        :param command_selectors: A list of command selectors, with each
                                  selector having the following structure::

                                      {
                                        name: command-name,
                                        app_instance: instance-name
                                      }

                                  An empty name ("") will select all the
                                  commands of the given instance-name.

        :returns:                 A list of tuples for all commands that match
                                  the selectors. Each tuple has the format::

                                      (instance-name, command-name, callback)
        """
        # return a dictionary grouping all the commands by instance name
        commands_by_instance = {}
        for (name, value) in self.commands.iteritems():
            app_instance = value["properties"].get("app")
            if app_instance is None:
                continue
            instance_name = app_instance.instance_name
            commands_by_instance.setdefault(instance_name, []).append(
                (name, value["callback"]))

        # go through the selectors and return any matching commands
        ret_value = []
        for selector in command_selectors:
            command_name = selector["name"]
            instance_name = selector["app_instance"]
            instance_commands = commands_by_instance.get(instance_name, [])

            # add the commands if the name of the settings is ''
            # or the name matches
            matching_commands = [(instance_name, name, callback)
                                 for (name, callback) in instance_commands
                                 if not command_name or (command_name == name)]
            ret_value.extend(matching_commands)

            # give feedback if no commands were found
            if not matching_commands:
                self._engine.log_warning(
                    "The requested command '%s' from app instance '%s' could "
                    "not be matched.\nPlease make sure that you have the app "
                    "installed and that it has successfully initialized." %
                    (command_name, instance_name))

        return ret_value

    ##########################################################################################
    # logging interfaces

    def log_debug(self, msg):
        """
        Logs a debug message.

        .. deprecated:: 0.18
            Use :meth:`Engine.logger` instead.

        .. note:: Toolkit will probe for this method and use it to determine if
                  the current engine supports the new :meth:`Engine.logger` based logging
                  or not. If you are developing an engine and want to upgrade it to
                  use the new logging capabilities, you should remove the
                  implementation of ``log_debug|error|info|...()`` methods and
                  instead sublcass :meth:`Engine._emit_log_message`.

        :param msg: Message to log.
        """
        if not self.__has_018_logging_support() and self.__log_handler.inside_dispatch:
            # special case: We are in legacy mode and all log messages are
            # dispatched to the log_xxx methods because this engine does not have an
            # _emit_log_message implementation. This is fine because typically old
            # engine implementations subclass the log_xxx class, meaning that this call
            # is never run, but instead the subclassed code in run. If however, this
            # could *would* run in that case for whatever reason (either it wasn't
            # subclassed or the subclassed code calls the baseclass), we need to be
            # careful not to end up in an infinite loop. Therefore, the log handler
            # sets a flag to indicate that this code is being called from the logger
            # and not from somewhere else. In that case we just exit early to avoid
            # the infinite recursion
            return
        self.logger.debug(msg)
    
    def log_info(self, msg):
        """
        Logs an info message.

        .. deprecated:: 0.18
            Use :meth:`Engine.logger` instead.

        :param msg: Message to log.
        """
        if not self.__has_018_logging_support() and self.__log_handler.inside_dispatch:
            # special case: We are in legacy mode and all log messages are
            # dispatched to the log_xxx methods because this engine does not have an
            # _emit_log_message implementation. This is fine because typically old
            # engine implementations subclass the log_xxx class, meaning that this call
            # is never run, but instead the subclassed code in run. If however, this
            # could *would* run in that case for whatever reason (either it wasn't
            # subclassed or the subclassed code calls the baseclass), we need to be
            # careful not to end up in an infinite loop. Therefore, the log handler
            # sets a flag to indicate that this code is being called from the logger
            # and not from somewhere else. In that case we just exit early to avoid
            # the infinite recursion
            return
        self.logger.info(msg)
        
    def log_warning(self, msg):
        """
        Logs an warning message.

        .. deprecated:: 0.18
            Use :meth:`Engine.logger` instead.

        :param msg: Message to log.
        """
        if not self.__has_018_logging_support() and self.__log_handler.inside_dispatch:
            # special case: We are in legacy mode and all log messages are
            # dispatched to the log_xxx methods because this engine does not have an
            # _emit_log_message implementation. This is fine because typically old
            # engine implementations subclass the log_xxx class, meaning that this call
            # is never run, but instead the subclassed code in run. If however, this
            # could *would* run in that case for whatever reason (either it wasn't
            # subclassed or the subclassed code calls the baseclass), we need to be
            # careful not to end up in an infinite loop. Therefore, the log handler
            # sets a flag to indicate that this code is being called from the logger
            # and not from somewhere else. In that case we just exit early to avoid
            # the infinite recursion
            return
        self.logger.warning(msg)
    
    def log_error(self, msg):
        """
        Logs an error message.

        .. deprecated:: 0.18
            Use :meth:`Engine.logger` instead.

        :param msg: Message to log.
        """
        if not self.__has_018_logging_support() and self.__log_handler.inside_dispatch:
            # special case: We are in legacy mode and all log messages are
            # dispatched to the log_xxx methods because this engine does not have an
            # _emit_log_message implementation. This is fine because typically old
            # engine implementations subclass the log_xxx class, meaning that this call
            # is never run, but instead the subclassed code in run. If however, this
            # could *would* run in that case for whatever reason (either it wasn't
            # subclassed or the subclassed code calls the baseclass), we need to be
            # careful not to end up in an infinite loop. Therefore, the log handler
            # sets a flag to indicate that this code is being called from the logger
            # and not from somewhere else. In that case we just exit early to avoid
            # the infinite recursion
            return
        self.logger.error(msg)

    def log_exception(self, msg):
        """
        Logs an exception message.

        .. deprecated:: 0.18
            Use :meth:`Engine.logger` instead.

        :param msg: Message to log.
        """
        if not self.__has_018_logging_support() and self.__log_handler.inside_dispatch:
            # special case: We are in legacy mode and all log messages are
            # dispatched to the log_xxx methods because this engine does not have an
            # _emit_log_message implementation. This is fine because typically old
            # engine implementations subclass the log_xxx class, meaning that this call
            # is never run, but instead the subclassed code in run. If however, this
            # could *would* run in that case for whatever reason (either it wasn't
            # subclassed or the subclassed code calls the baseclass), we need to be
            # careful not to end up in an infinite loop. Therefore, the log handler
            # sets a flag to indicate that this code is being called from the logger
            # and not from somewhere else. In that case we just exit early to avoid
            # the infinite recursion
            return
        self.logger.exception(msg)


    ##########################################################################################
    # debug for tracking Qt Widgets & Dialogs created by the provided methods      

    def get_debug_tracked_qt_widgets(self):
        """
        Returns a dictionary of debug info about created Qt dialogs and widgets.
        
        The keys of the dictionary are the string representation of a widget and the 
        corresponding value is a reference to that widget.
        """
        return self.__qt_debug_info                

    def __debug_track_qt_widget(self, widget):
        """
        Add the qt widget to a list of objects to be tracked. 
        """
        if widget:
            self.__qt_debug_info[widget.__repr__()] = weakref.ref(widget)
        
    ##########################################################################################
    # private and protected methods

    def _emit_event(self, event):
        """
        Called by the engine whenever an event is to be emitted to child
        apps of this engine.

        .. note:: Events will be emitted and child apps notified immediately.

        .. warning:: Some event types might be triggered quite frequently. Apps
                     that react to events should do so in a way that is aware of
                     the potential performance impact of their actions.

        :param event: The event object that will be emitted.
        :type event:  :class:`~sgtk.platform.events.EngineEvent`
        """
        if not isinstance(event, events.EngineEvent):
            raise TankEngineEventError(
                "Given object does not derive from EngineEvent: %r" % event
            )

        self.log_debug("Emitting event: %r" % event)

        for app_instance_name, app in self.__applications.iteritems():
            self.log_debug("Sending event to %r..." % app)

            # We send the event to the generic engine event handler
            # as well as to the type-specific handler when we have
            # one. This mirror's Qt's event system's structure.
            app.event_engine(event)

            if isinstance(event, events.FileOpenEvent):
                app.event_file_open(event)
            elif isinstance(event, events.FileCloseEvent):
                app.event_file_close(event)

    def _emit_log_message(self, handler, record):
        """
        Called by the engine whenever a new log message is available.
        All log messages from the toolkit logging namespace will be passed to this method.

        .. note:: To implement logging in your engine implementation, subclass
                  this method and display the record in a suitable way - typically
                  this means sending it to a built-in DCC console. In addition to this,
                  ensure that your engine implementation *does not* subclass
                  the (old) :meth:`Engine.log_debug`, :meth:`Engine.log_info` family
                  of logging methods.

                  For a consistent output, use the formatter that is associated with
                  the log handler that is passed in. A basic implementation of
                  this method could look like this::

                      # call out to handler to format message in a standard way
                      msg_str = handler.format(record)

                      # display message
                      print msg_str

        .. warning:: This method may be executing called from worker threads. In DCC
                     environments, where it is important that the console/logging output
                     always happens in the main thread, it is recommended that you
                     use the :meth:`async_execute_in_main_thread` to ensure that your
                     logging code is writing to the DCC console in the main thread.

        :param handler: Log handler that this message was dispatched from
        :type handler: :class:`~python.logging.LogHandler`
        :param record: Std python logging record
        :type record: :class:`~python.logging.LogRecord`
        """
        # default implementation doesn't do anything.

    def _ensure_core_fonts_loaded(self):
        """
        Loads the Shotgun approved fonts that are bundled with tk-core.

        This method ensures that the Shotgun approved fonts bundled with core
        are loaded into Qt's font database. This allows them to be used by apps
        for a consistent look and feel.

        If a QApplication exists during engine initialization, it is not
        necessary to call this method. Similarly, subclasses that make use of
        core's bundled dark look and feel will have the bundled fonts loaded
        automatically.

        This method can/should be called by subclasses that meet the following
        criteria:

         * Create their own ``QApplication`` instance after engine init
         * Do not use the bundled dark look and feel.
         * Have overridden ``Engine._create_dialog()``.

        """

        # Note, the fonts are packed within core's resource directory with a
        # parent directory that is the name of the font. The directory contains
        # all the bundled font files. Example:
        #
        #       ``tank/platform/qt/fonts/OpenSans/OpenSans-*.ttf``

        if not self.has_ui:
            return

        from sgtk.platform.qt import QtGui

        # if the fonts have been loaded, no need to do anything else
        if self.__fonts_loaded:
            return

        if not QtGui:
            # it is possible that QtGui is not available (test suite).
            return

        if not QtGui.QApplication.instance():
            # there is a QApplication, so we can load fonts.
            return

        # fonts dir in the core resources dir
        fonts_parent_dir = self.__get_platform_resource_path("fonts")

        # in the parent directly, get all the font-specific directories
        for font_dir_name in os.listdir(fonts_parent_dir):

            # the specific font directory
            font_dir = os.path.join(fonts_parent_dir, font_dir_name)

            if os.path.isdir(font_dir):

                # iterate over the font files and attempt to load them
                for font_file_name in os.listdir(font_dir):

                    # only process actual font files. It appears as though .ttf
                    # is the most common extension for use on win/mac/linux so
                    # for now limit to those files.
                    if not font_file_name.endswith(".ttf"):
                        continue

                    # the actual font file
                    font_file = os.path.join(font_dir, font_file_name)

                    # load the font into the font db
                    if QtGui.QFontDatabase.addApplicationFont(font_file) == -1:
                        self.log_warning(
                            "Unable to load font file: %s" % (font_file,))
                    else:
                        self.log_debug("Loaded font file: %s" % (font_file,))

        self.__fonts_loaded = True

    def _get_dialog_parent(self):
        """
        Get the QWidget parent for all dialogs created through :meth:`show_dialog` :meth:`show_modal`.
        
        Can be overriden in derived classes to return the QWidget to be used as the parent 
        for all TankQDialog's.

        :return: QT Parent window (:class:`PySide.QtGui.QWidget`)
        """
        # By default, this will return the QApplication's active window:
        from .qt import QtGui
        return QtGui.QApplication.activeWindow()
                
    def _create_dialog(self, title, bundle, widget, parent):
        """
        Create a TankQDialog with the specified widget embedded. This also connects to the 
        dialogs dialog_closed event so that it can clean up when the dialog is closed.

        .. note:: For more information, see the documentation for :meth:`show_dialog()`.

        :param title: The title of the window
        :param bundle: The app, engine or framework object that is associated with this window
        :param widget: A QWidget instance to be embedded in the newly created dialog.
        :type widget: :class:`PySide.QtGui.QWidget`
        """
        from .qt import tankqdialog

        # TankQDialog uses the bundled core font. Make sure they are loaded
        # since know we have a QApplication at this point.
        self._ensure_core_fonts_loaded()

        # create a dialog to put it inside
        dialog = tankqdialog.TankQDialog(title, bundle, widget, parent)

        # keep a reference to all created dialogs to make GC happy
        self.__created_qt_dialogs.append(dialog)
        
        # watch for the dialog closing so that we can clean up
        dialog.dialog_closed.connect(self._on_dialog_closed)
        
        # keep track of some info for debugging object lifetime
        self.__debug_track_qt_widget(dialog)

        return dialog

    def _create_widget(self, widget_class, *args, **kwargs):
        """
        Create an instance of the specified widget_class.  This wraps the widget_class so that 
        the TankQDialog it is embedded in can connect to it more easily in order to handle the 
        close event.

        When overriding in a derived engine, be sure to call the base implementations of
        :meth:`_create_widget()` and :meth:`_create_dialog()` to ensure that all
        dialogs and widgets are tracked efficiently and safely.

        .. note:: For more information, see the documentation for :meth:`show_dialog()`.

        :param widget_class: The class of the UI to be constructed. This must derive from QWidget.
        :type widget_class: :class:`PySide.QtGui.QWidget`
            
        Additional parameters specified will be passed through to the widget_class constructor.
        """
        from .qt import tankqdialog

        # construct the widget object
        derived_widget_class = tankqdialog.TankQDialog.wrap_widget_class(widget_class)
        widget = derived_widget_class(*args, **kwargs)
        
        # keep track of some info for debugging object lifetime
        self.__debug_track_qt_widget(widget)
        
        return widget
    
    def _create_dialog_with_widget(self, title, bundle, widget_class, *args, **kwargs):
        """
        Convenience method to create an sgtk TankQDialog with a widget instantiated from 
        widget_class embedded in the main section.

        .. note:: For more information, see the documentation for :meth:`show_dialog()`.

        :param title: The title of the window
        :param bundle: The app, engine or framework object that is associated with this window
        :param widget_class: The class of the UI to be constructed. This must derive from QWidget.
        :type widget_class: :class:`PySide.QtGui.QWidget`
            
        Additional parameters specified will be passed through to the widget_class constructor.
        """

        # get the parent for the dialog:
        parent = self._get_dialog_parent()
        
        # create the widget:
        widget = self._create_widget(widget_class, *args, **kwargs)

        # apply style sheet
        self._apply_external_stylesheet(bundle, widget)

        # create the dialog:
        dialog = self._create_dialog(title, bundle, widget, parent)

        return (dialog, widget)
    
    def _on_dialog_closed(self, dlg):
        """
        Called when a dialog created by this engine is closed.
        
        :param dlg: The dialog being closed
        :type dlg: :class:`PySide.QtGui.QWidget`

        Derived implementations of this method should be sure to call
        the base implementation
        """
        # first, detach the widget from the dialog.  This allows
        # the two objects to be cleaned up seperately menaing the
        # lifetime of the widget can be better managed
        widget = dlg.detach_widget()
        
        # add the dlg and it's contained widget to the list
        # of widgets to delete at some point!
        self.__qt_widget_trash.append(dlg)
        self.__qt_widget_trash.append(widget)
        
        if dlg in self.__created_qt_dialogs:
            # don't need to track this dialog any longer
            self.__created_qt_dialogs.remove(dlg)
            
        # disconnect from the dialog:
        dlg.dialog_closed.disconnect(self._on_dialog_closed)
        
        # clear temps
        dlg = None
        widget = None
        
        # finally, clean up the widget trash:
        self.__cleanup_widget_trash()
        

    def __cleanup_widget_trash(self):
        """
        Run through the widget trash and clean up any widgets
        that are no longer referenced by anything else.
        
        Notes:  This is pretty dumb and only looks at reference
        counts.  This means that if a widget has cyclic references
        then it will never get released.
        
        Better to be safe though as deleting/releasing a widget that
        still has events in the event queue will cause a hard crash!
        """
        still_trash = []
        for widget in self.__qt_widget_trash:
            # There should be 3 references:
            # 1. self.__qt_widget_trash[n]
            # 2. widget temporary
            # 3. temporary used by sys.getrefcount
            if sys.getrefcount(widget) <= 3:
                # we have the only references to the widget
                # so lets delete it!
                try:
                    widget.deleteLater()
                except RuntimeError:
                    # this is most likely because the Qt C++ widget has 
                    # already been deleted elsewhere so we can safely 
                    # ignore it!
                    pass
            else:
                # there are still other references to this widget 
                # out there so we should still keep track of it
                still_trash.append(widget)
    
        # update widget trash
        self.__qt_widget_trash = still_trash
        self.log_debug("Widget trash contains %d widgets" % (len(self.__qt_widget_trash)))

    def show_dialog(self, title, bundle, widget_class, *args, **kwargs):
        """
        Shows a non-modal dialog window in a way suitable for this engine. 
        The engine will attempt to parent the dialog nicely to the host application.
        The dialog will be created with a standard Toolkit window title bar where
        the title will be displayed.

        .. note:: In some cases, it is necessary to hide the standard Toolkit title
                  bar. You can do this by adding a property to the widget class you are
                  displaying::

                        @property
                        def hide_tk_title_bar(self):
                            "Tell the system to not show the standard toolkit toolbar"
                            return True

        **Notes for engine developers**

        Qt dialog & widget management can be quite tricky in different engines/applications.
        Because of this, Sgtk provides a few overridable methods with the idea being that when
        developing a new engine, you only need to override the minimum amount necessary.

        Making use of these methods in the correct way allows the base Engine class to manage the
        lifetime of the dialogs and widgets efficiently and safely without you having to worry about it.

        The methods available are listed here in the hierarchy in which they are called::

            show_dialog()/show_modal()
                _create_dialog_with_widget()
                    _get_dialog_parent()
                    _create_widget()
                    _create_dialog()

        For example, if you just need to make sure that all dialogs use a specific parent widget
        then you only need to override _get_dialog_parent() (e.g. the tk-maya engine).
        However, if you need to implement a two-stage creation then you may need to re-implement
        show_dialog() and show_modal() to call _create_widget() and _create_dialog() directly rather
        than using the helper method _create_dialog_with_widget() (e.g. the tk-3dsmax engine).
        Finally, if the application you are writing an engine for is Qt based then you may not need
        to override any of these methods (e.g. the tk-nuke engine).

        :param title: The title of the window. This will appear in the Toolkit title bar.
        :param bundle: The app, engine or framework object that is associated with this window
        :param widget_class: The class of the UI to be constructed. This must derive from QWidget.
        :type widget_class: :class:`PySide.QtGui.QWidget`

        Additional parameters specified will be passed through to the widget_class constructor.
        
        :returns: the created widget_class instance
        """
        if not self.has_ui:
            self.log_error("Sorry, this environment does not support UI display! Cannot show "
                           "the requested window '%s'." % title)
            return None
        
        # create the dialog:
        dialog, widget = self._create_dialog_with_widget(title, bundle, widget_class, *args, **kwargs)
        
        # show the dialog        
        dialog.show()
        
        # lastly, return the instantiated widget
        return widget
    
    def show_modal(self, title, bundle, widget_class, *args, **kwargs):
        """
        Shows a modal dialog window in a way suitable for this engine. The engine will attempt to
        integrate it as seamlessly as possible into the host application. This call is blocking 
        until the user closes the dialog.
        The dialog will be created with a standard Toolkit window title bar where
        the title will be displayed.

        .. note:: In some cases, it is necessary to hide the standard Toolkit title
                  bar. You can do this by adding a property to the widget class you are
                  displaying::

                        @property
                        def hide_tk_title_bar(self):
                            "Tell the system to not show the standard toolkit toolbar"
                            return True
        
        :param title: The title of the window
        :param bundle: The app, engine or framework object that is associated with this window
        :param widget_class: The class of the UI to be constructed. This must derive from QWidget.
        :type widget_class: :class:`PySide.QtGui.QWidget`

        Additional parameters specified will be passed through to the widget_class constructor.

        :returns: (a standard QT dialog status return code, the created widget_class instance)
        """
        if not self.has_ui:
            self.log_error("Sorry, this environment does not support UI display! Cannot show "
                           "the requested window '%s'." % title)
            return None
        
        # create the dialog:
        dialog, widget = self._create_dialog_with_widget(title, bundle, widget_class, *args, **kwargs)
        
        # finally launch it, modal state
        status = dialog.exec_()
        
        # lastly, return the instantiated widget
        return (status, widget)
    

    def show_panel(self, panel_id, title, bundle, widget_class, *args, **kwargs):
        """
        Shows a panel in a way suitable for this engine. Engines should attempt to
        integrate panel support as seamlessly as possible into the host application. 
        Some engines have extensive panel support and workflows, others have none at all.
        
        If the engine does not specifically implement panel support, the window will 
        be shown as a modeless dialog instead and the call is equivalent to 
        calling :meth:`show_dialog()`.

        The dialog will be created with a standard Toolkit window title bar where
        the title will be displayed.

        .. note:: In some cases, it is necessary to hide the standard Toolkit title
                  bar. You can do this by adding a property to the widget class you are
                  displaying::

                        @property
                        def hide_tk_title_bar(self):
                            "Tell the system to not show the standard toolkit toolbar"
                            return True

        :param panel_id: Unique identifier for the panel, as obtained by register_panel().
        :param title: The title of the panel
        :param bundle: The app, engine or framework object that is associated with this window
        :param widget_class: The class of the UI to be constructed. This must derive from QWidget.
        :type widget_class: :class:`PySide.QtGui.QWidget`

        Additional parameters specified will be passed through to the widget_class constructor.
        
        :returns: the created widget_class instance
        """
        # engines implementing panel support should subclass this method.
        # the core implementation falls back on a modeless window.
        self.log_warning("Panel functionality not implemented. Falling back to showing "
                         "panel '%s' in a modeless dialog" % panel_id)
        return self.show_dialog(title, bundle, widget_class, *args, **kwargs)        


    def _resolve_sg_stylesheet_tokens(self, style_sheet):
        """
        Given a string containing a qt style sheet,
        perform replacements of key toolkit tokens.
        
        For example, "{{SG_HIGHLIGHT_COLOR}}" is converted to "#30A7E3"
        
        :param style_sheet: Stylesheet string to process
        :returns: Stylesheet string with replacements applied
        """
        processed_style_sheet = style_sheet
        for (token, value) in constants.SG_STYLESHEET_CONSTANTS.iteritems():
            processed_style_sheet = processed_style_sheet.replace("{{%s}}" % token, value)
        return processed_style_sheet
    
    def _apply_external_stylesheet(self, bundle, widget):
        """
        Apply an std external stylesheet, associated with a bundle, to a widget.
        
        This will check if a standard style.css file exists in the
        app/engine/framework root location on disk and if so load it from 
        disk and apply to the given widget. The style sheet is cascading, meaning 
        that it will affect all children of the given widget. Typically this is used
        at window creation in order to allow newly created dialogs to apply app specific
        styles easily.
        
        If the `SHOTGUN_QSS_FILE_WATCHER` env variable is set to "1", the style sheet
        will be reloaded and re-applied if changed. This can be useful when developing
        apps to do some interactive styling but shouldn't be used in production.

        :param bundle: app/engine/framework instance to load style sheet from
        :param widget: widget to apply stylesheet to 
        """
        qss_file = os.path.join(bundle.disk_location, constants.BUNDLE_STYLESHEET_FILE)
        if not os.path.exists(qss_file):
            # Bail out if the file does not exist.
            return
        self.log_debug(
            "Detected std style sheet file '%s' - applying to widget %s" % (qss_file, widget)
        )
        try:
            self._apply_stylesheet_file(qss_file, widget)
        except Exception as e:
            # catch-all and issue a warning and continue.
            self.log_warning("Could not apply stylesheet '%s': %s" % (qss_file, e))

        # Set a style sheet file watcher which can be used for interactive styling.
        # File watchers can cause problems in production when accessing shared
        # storage, so we only set it if explicitly asked to do so.
        if os.getenv("SHOTGUN_QSS_FILE_WATCHER", False) == "1":
            try:
                self._add_stylesheet_file_watcher(qss_file, widget)
            except Exception as e:
                # We don't want the watcher to cause any problem, so we catch
                # errors but issue a warning so the developer knows that interactive
                # styling is off.
                self.log_warning("Unable to set qss file watcher: %s" % e)


    # Here we add backward compatibility for a typo that existed in core for a
    # while. The method was found to be used in some existing Engine subclasses
    # so we need this.
    _apply_external_styleshet = _apply_external_stylesheet

    def _apply_stylesheet_file(self, qss_file, widget):
        """
        Load and apply the given style sheet file to the given widget and all its
        children.

        :param str qss_file: Full path to the style sheet file.
        :param widget: The QWidget to apply the style sheet to.
        """
        f = open(qss_file, "rt")
        try:
            qss_data = f.read()
            # resolve tokens
            qss_data = self._resolve_sg_stylesheet_tokens(qss_data)
            # apply to widget (and all its children)
            widget.setStyleSheet(qss_data)
            # Post of widget repaint
            widget.update()
        finally:
            f.close()

    def _add_stylesheet_file_watcher(self, qss_file, widget):
        """
        Set a file watcher which will reload and re-apply the stylesheet file to
        the given widget if the file is modified.

        This can be useful when developping apps to perform interactive styling,
        but shouldn't be used in production because of the problems it can cause.

        :param qss_file: Full path to the style sheet file.
        :param widget: A QWidget to apply the stylesheet to.
        """
        from .qt import QtCore
        # We don't keep any reference to the watcher to let it be deleted with
        # the widget it is parented under.
        # Please note that QWidgets/QFileSystemWatcher don't seem to be actually
        # deleted, so if multiple dialogs are created, e.g. from tk-desktop, users
        # could end up having a *lot* of file watchers running. Another good reason
        # to *not* run these watchers in production, but only when developing apps.
        watcher = QtCore.QFileSystemWatcher([qss_file], parent=widget)
        watcher.fileChanged.connect(
            lambda x: self._on_external_stylesheet_changed(x, watcher, widget)
        )
        # We use log_info here instead of log_debug because the style sheet watcher
        # is meant to be used only when doing development and knowing that the
        # style sheet file watcher is activated is useful when the file is tweaked
        # but no visible changes happen. It can be useful as well to know that watchers
        # were activated by mistake in production.
        self.log_debug("Watching qss file %s for %s..." % (qss_file, widget))

    def _on_external_stylesheet_changed(self, qss_file, watcher, widget):
        """
        Called when the style sheet file has been modified and a watcher was set.
        Reload and re-apply the style sheet file to the given widget.

        :param qss_file: Full path to the style sheet file.
        :param watcher: The :class:`QtCore.QFileSystemWatcher` which triggered the
                        callback.
        :param widget: A QWidget to apply the stylesheet to.
        """
        # We use log_info here instead of log_debug because the style sheet watcher
        # is meant to be used only when doing development and knowing that the
        # style sheet file was reloaded but without any visible effect is useful
        # when tweaking it.
        self.log_info("Reloading style sheet %s..." % qss_file)
        # Unset styling
        widget.setStyleSheet("")
        # And reload it
        self._apply_stylesheet_file(qss_file, widget)
        # Some code editors rename files on save, so the watcher will
        # stop watching the file. Check if the file is being watched, re-attach
        # it if not.
        if qss_file not in watcher.files():
            watcher.addPath(qss_file)


    def _define_qt_base(self):
        """
        This will be called at initialisation time and will allow
        a user to control various aspects of how QT is being used
        by Tank. The method should return a dictionary with a number
        of specific keys, outlined below.

        * qt_core - the QtCore module to use
        * qt_gui - the QtGui module to use
        * wrapper - the Qt wrapper root module, e.g. PySide
        * dialog_base - base class for to use for Tank's dialog factory

        :returns: dict
        """
        base = {"qt_core": None, "qt_gui": None, "dialog_base": None}
        try:
            importer = QtImporter()
            base["qt_core"] = importer.QtCore
            base["qt_gui"] = importer.QtGui
            if importer.QtGui:
                base["dialog_base"] = importer.QtGui.QDialog
            else:
                base["dialog_base"] = None
            base["wrapper"] = importer.binding
        except:

            self.log_exception("Default engine QT definition failed to find QT. "
                               "This may need to be subclassed.")

        return base

    def __define_qt5_base(self):
        """
        This will be called at initialization to discover every PySide 2 modules. It should provide
        every Qt modules available as well as two extra attributes, ``__name__`` and
        ``__version__``, which refer to the name of the binding and it's version, e.g.
        PySide2 and 2.0.1.

        .. note:: PyQt5 not supported since it runs only on Python 3.

        :returns: A dictionary with all the modules, __version__ and __name__.
        """
        return QtImporter(interface_version_requested=QtImporter.QT5).base

    def _initialize_dark_look_and_feel(self):
        """
        Initializes a standard toolkit look and feel using a combination of
        QPalette and stylesheets.
        
        If your engine is running inside an environment which already has
        a dark style defined, do not call this method. The Toolkit apps are 
        designed to work well with most dark themes.
        
        However, if you are for example creating your own QApplication instance
        you can execute this method to but the session into Toolkit's 
        standard dark mode.
        
        This will initialize the plastique style and set it up with a standard
        dark palette and supporting stylesheet.
        
        Apps and UIs can then extend this further by using further css.
        
        Due to restrictions in QT, this needs to run after a QApplication object
        has been instantiated.
        """
        from .qt import QtGui, QtCore

        # Since know we have a QApplication at this point, go ahead and make
        # sure the bundled fonts are loaded
        self._ensure_core_fonts_loaded()

        # initialize our style
        QtGui.QApplication.setStyle("plastique")
        
        # Read in a serialized version of a palette
        # this file was generated in the following way:
        #
        # Inside of maya 2014, the following code was executed:
        #
        # from PySide import QtGui, QtCore
        # app = QtCore.QCoreApplication.instance()
        # fh = QtCore.QFile("/tmp/palette.dump")
        # fh.open(QtCore.QIODevice.WriteOnly)
        # out = QtCore.QDataStream(fh)
        # out.__lshift__( app.palette() )
        # fh.close()
        #
        # When we load this up in our engine, we will get a look
        # and feel similar to that of maya.

        try:
            # open palette file
            palette_file = self.__get_platform_resource_path("dark_palette.qpalette")
            fh = QtCore.QFile(palette_file)
            fh.open(QtCore.QIODevice.ReadOnly)
            file_in = QtCore.QDataStream(fh)
    
            # deserialize the palette
            # (store it for GC purposes)
            self._dark_palette = QtGui.QPalette()
            file_in.__rshift__(self._dark_palette)
            fh.close()
            
            # set the std selection bg color to be 'shotgun blue'
            highlight_color = QtGui.QBrush(QtGui.QColor(constants.SG_STYLESHEET_CONSTANTS["SG_HIGHLIGHT_COLOR"]))
            self._dark_palette.setBrush(QtGui.QPalette.Highlight, highlight_color)

            # update link colors
            fg_color = self._dark_palette.color(QtGui.QPalette.Text)
            self._dark_palette.setColor(QtGui.QPalette.Link, fg_color)
            self._dark_palette.setColor(QtGui.QPalette.LinkVisited, fg_color)

            self._dark_palette.setBrush(QtGui.QPalette.HighlightedText, QtGui.QBrush(QtGui.QColor("#FFFFFF")))
            
            # and associate it with the qapplication
            QtGui.QApplication.setPalette(self._dark_palette)

        except Exception as e:
            self.log_error("The standard toolkit dark palette could not be set up! The look and feel of your "
                           "toolkit apps may be sub standard. Please contact support. Details: %s" % e)
            
        try:
            # read css
            css_file = self.__get_platform_resource_path("dark_palette.css")
            f = open(css_file)
            css_data = f.read()
            f.close()
            css_data = self._resolve_sg_stylesheet_tokens(css_data)
            app = QtCore.QCoreApplication.instance()
            
            app.setStyleSheet(css_data)
        except Exception as e:
            self.log_error("The standard toolkit dark stylesheet could not be set up! The look and feel of your "
                           "toolkit apps may be sub standard. Please contact support. Details: %s" % e)

    def _get_standard_qt_stylesheet(self):
        """
        **********************************************************************
        THIS METHOD HAS BEEN DEPRECATED AND SHOULD NOT BE USED!
        Instead, call _initialize_standard_look_and_feel()
        **********************************************************************
        
        For environments which do not have a well defined QT style sheet,
        Toolkit maintains a "standard style" which is similar to the look and
        feel that Maya and Nuke has. 
        
        This is intended to be used in conjunction with QTs cleanlooks mode.
        The init code inside an engine would typically look something like this:
        
            QtGui.QApplication.setStyle("cleanlooks")
            qt_application = QtGui.QApplication([])
            qt_application.setStyleSheet( self._get_standard_qt_stylesheet() )         
        
        :returns: The style sheet data, as a string.
        """
        css_file = self.__get_platform_resource_path("toolkit_std_dark.css")
        f = open(css_file)
        css_data = f.read()
        f.close()
        return css_data

    def _register_shared_framework(self, instance_name, fw_obj):
        """
        Registers a framework with the specified instance name.
        This allows framework instances to be shared between bundles.
        This method is exposed for use by the platform.framework module.
        
        :param instance_name: Name of framework instance, as defined in the
                              environment. For example 'tk-framework-widget_v1.x.x'  
        :param fw_obj: Framework object.
        """
        self.__shared_frameworks[instance_name] = fw_obj

    def _get_shared_framework(self, instance_name):
        """
        Get a framework instance by name. If no framework with the specified
        name has been loaded yet, None is returned.
        This method is exposed for use by the platform.framework module.
        
        :param instance_name: Name of framework instance, as defined in the
                              environment. For example 'tk-framework-widget_v1.x.x'        
        """
        return self.__shared_frameworks.get(instance_name, None)

    def __create_invokers(self):
        """
        Create the object used to invoke function calls on the main thread when
        called from a different thread.
        """
        invoker = None
        async_invoker = None
        if self.has_ui:
            from .qt import QtGui, QtCore
            # Classes are defined locally since Qt might not be available.
            if QtGui and QtCore:
                class Invoker(QtCore.QObject):
                    """
                    Invoker class - implements a mechanism to execute a function with arbitrary
                    args in the main thread.
                    """
                    def __init__(self):
                        """
                        Construction
                        """
                        QtCore.QObject.__init__(self)
                        self._lock = threading.Lock()
                        self._fn = None
                        self._res = None

                    def invoke(self, fn, *args, **kwargs):
                        """
                        Invoke the specified function with the specified args in the main thread

                        :param fn:          The function to execute in the main thread
                        :param *args:       Args for the function
                        :param **kwargs:    Named arguments for the function
                        :returns:           The result returned by the function
                        """
                        # acquire lock to ensure that the function and result are not overwritten
                        # by syncrounous calls to this method from different threads
                        self._lock.acquire()
                        try:
                            self._fn = lambda: fn(*args, **kwargs)
                            self._res = None

                            # invoke the internal _do_invoke method that will actually run the function.  Note that
                            # we are unable to pass/return arguments through invokeMethod as this isn't properly
                            # supported by PySide.
                            QtCore.QMetaObject.invokeMethod(self, "_do_invoke", QtCore.Qt.BlockingQueuedConnection)

                            return self._res
                        finally:
                            self._lock.release()

                    @qt.QtCore.Slot()
                    def _do_invoke(self):
                        """
                        Execute the function
                        """
                        self._res = self._fn()

                class AsyncInvoker(QtCore.QObject):
                    """
                    Invoker class - implements a mechanism to execute a function with arbitrary
                    args in the main thread asynchronously.
                    """
                    __signal = QtCore.Signal(object)

                    def __init__(self):
                        """
                        Construction
                        """
                        QtCore.QObject.__init__(self)
                        self.__signal.connect(self.__execute_in_main_thread)

                    def invoke(self, fn, *args, **kwargs):
                        """
                        Invoke the specified function with the specified args in the main thread

                        :param fn:          The function to execute in the main thread
                        :param *args:       Args for the function
                        :param **kwargs:    Named arguments for the function
                        :returns:           The result returned by the function
                        """

                        self.__signal.emit(lambda: fn(*args, **kwargs))

                    def __execute_in_main_thread(self, fn):
                        fn()

                # Make sure that the invoker exists in the main thread:
                invoker = Invoker()
                async_invoker = AsyncInvoker()
                if QtCore.QCoreApplication.instance():
                    invoker.moveToThread(QtCore.QCoreApplication.instance().thread())
                    async_invoker.moveToThread(QtCore.QCoreApplication.instance().thread())

        return invoker, async_invoker

    ##########################################################################################
    # private         
        
    def __load_apps(self, reuse_existing_apps=False, old_context=None):
        """
        Populate the __applications dictionary, skip over apps that fail to initialize.

        :param reuse_existing_apps:     Whether to use already-running apps rather than
                                        starting up a new instance. This is primarily
                                        used during context changes. Default is False.
        :param old_context:             In the event of a context change occurring, this
                                        represents the context being changed away from,
                                        which will be provided along with the current
                                        context to each reused app's post_context_change
                                        method.
        """
        # If this is a load as part of a context change, the applications
        # dict will already have stuff in it. We can explicitly clean that
        # out here since those apps also exist in self.__application_pool,
        # which is persistent.
        self.__applications = dict()

        # The commands dict will be repopulated either by new app inits,
        # or by pulling existing commands for reused apps from the persistant
        # cache of commands.
        self.__commands = dict()
        self.__register_reload_command()

<<<<<<< HEAD
        for app_instance_name in self.__env.get_apps(self.__instance_name):
            # Get a handle to the app bundle.
            descriptor = self.__env.get_app_descriptor(
=======
        for app_instance_name in self.env.get_apps(self.__instance_name):
            # Get a handle to the app bundle.
            descriptor = self.env.get_app_descriptor(
>>>>>>> 5d77db05
                self.__instance_name,
                app_instance_name,
            )

            if not descriptor.exists_local():
                self.log_error("Cannot start app! %s does not exist on disk." % descriptor)
                continue

            # Load settings for app - skip over the ones that don't validate
            try:
                # get the app settings data and validate it.
                app_schema = descriptor.configuration_schema
<<<<<<< HEAD
                app_settings = self.__env.get_app_settings(
=======
                app_settings = self.env.get_app_settings(
>>>>>>> 5d77db05
                    self.__instance_name,
                    app_instance_name,
                )

                # check that the context contains all the info that the app needs
                if self.__instance_name != constants.SHOTGUN_ENGINE_NAME: 
                    # special case! The shotgun engine is special and does not have a 
                    # context until you actually run a command, so disable the validation.
                    validation.validate_context(descriptor, self.context)
                
                # make sure the current operating system platform is supported
                validation.validate_platform(descriptor)
                                
                # for multi engine apps, make sure our engine is supported
                supported_engines = descriptor.supported_engines
                if supported_engines and self.name not in supported_engines:
                    raise TankError("The app could not be loaded since it only supports "
                                    "the following engines: %s. Your current engine has been "
                                    "identified as '%s'" % (supported_engines, self.name))

            except TankError as e:
                # validation error - probably some issue with the settings!
                # report this as an error message.
                self.log_error("App configuration Error for %s (configured in environment '%s'). "
                               "It will not be loaded: %s" % (app_instance_name, self.env.disk_location, e))
                continue
            
            except Exception:
                # code execution error in the validation. Report this as an error 
                # with the engire call stack!
                self.log_exception("A general exception was caught while trying to "
                                   "validate the configuration loaded from '%s' for app %s. "
                                   "The app will not be loaded." % (self.env.disk_location, app_instance_name))
                continue

            # If we're told to reuse existing app instances, check for it and
            # continue if it's already there. This is most likely a context
            # change that's in progress, which means we only want to load apps
            # that aren't already up and running.
            install_path = descriptor.get_path()
            app_pool = self.__application_pool

            if reuse_existing_apps and install_path in app_pool:
                # If we were given an "old" context that's being switched away
                # from, we can run the post change method and do a bit of
                # reinitialization of certain portions of the app.
                if old_context is not None and app_instance_name in app_pool[install_path]:
                    app = self.__application_pool[install_path][app_instance_name]

                    try:
                        # Update the app's internal context pointer.
                        app.context = self.context

                        # Update the app settings.
                        app.settings = app_settings

                        # Set the instance name.
                        app.instance_name = app_instance_name

                        # Make sure our frameworks are up and running properly for
                        # the new context.
                        setup_frameworks(self, app, self.env, descriptor)

                        # Repopulate the app's commands into the engine.
                        for command_name, command in self.__command_pool.iteritems():
                            if app is command.get("properties", dict()).get("app"):
                                self.__commands[command_name] = command

                        # Run the post method in case there's custom logic implemented
                        # for the app.
                        app.post_context_change(old_context, self.context)
                    except Exception:
                        # If any of the reinitialization failed we will warn and
                        # continue on to a restart of the app via the normal means.
                        self.log_warning(
                            "App %r failed to change context and will be restarted: %s" % (
                                app,
                                traceback.format_exc()
                            )
                        )
                    else:
                        # If the reinitialization of the reused app succeeded, we
                        # just have to add it to the apps list and continue on to
                        # the next app.
                        self.log_debug("App %s successfully reinitialized for new context %s." % (
                            app_instance_name,
                            str(self.context)
                        ))
                        self.__applications[app_instance_name] = app
                        continue

            # load the app
            try:
                # now get the app location and resolve it into a version object
                app_dir = descriptor.get_path()

                # create the object, run the constructor
                app = application.get_application(self, 
                                                  app_dir, 
                                                  descriptor, 
                                                  app_settings, 
                                                  app_instance_name, 
                                                  self.env)
                
                # load any frameworks required
                setup_frameworks(self, app, self.env, descriptor)
                
                # track the init of the app
                self.__currently_initializing_app = app
                try:
                    app.init_app()
                finally:
                    self.__currently_initializing_app = None
            
            except TankError as e:
                self.log_error("App %s failed to initialize. It will not be loaded: %s" % (app_dir, e))
                
            except Exception:
                self.log_exception("App %s failed to initialize. It will not be loaded." % app_dir)
            else:
                # note! Apps are keyed by their instance name, meaning that we 
                # could theoretically have multiple instances of the same app.
                self.__applications[app_instance_name] = app

            # For the sake of potetial context changes, apps and commands are cached
            # into a persistent pool such that they can be reused at some later time.
            # This is required because, during context changes, some apps that were
            # active in the old context might not be active in the new context. Because
            # we might then switch BACK to the old context at some later time, or some
            # future context might simply make use of some of the same apps, we want
            # to keep a running cache of everything that's been initialized over time.
            # This will allow us to reuse those (assuming they support on-the-fly
            # context changes) rather than having to import and instantiate the same
            # app(s) all over again, thereby hurting performance.

            # Likewise, with commands, those from the old context that are not associated
            # with apps that are active in the new context are filtered out of the engine's
            # list of commands. When switching back to the old context, or any time the
            # associated app is reused, we can then add back in the commands that the app
            # had previously registered. With that, we're not required to re-run the init
            # process for the app.

            # Update the persistent application pool for use in context changes.
            for app in self.__applications.values():
                # We will only track apps that we know can handle a context
                # change. Any that do not will not be treated as a persistent
                # app.
                if app.context_change_allowed and app.instance_name == app_instance_name:
                    app_path = app.descriptor.get_path()

                    if app_path not in self.__application_pool:
                        self.__application_pool[app_path] = dict()

                    self.__application_pool[app_path][app_instance_name] = app

            # Update the persistent commands pool for use in context changes.
            for command_name, command in self.__commands.iteritems():
                self.__command_pool[command_name] = command
            
    def __destroy_frameworks(self):
        """
        Destroy frameworks
        """
        # Destroy engine's frameworks
        for fw in self.frameworks.values():
            if not fw.is_shared:
                fw._destroy_framework()
        
        # Destroy shared frameworks
        for fw in self.__shared_frameworks.values():
            fw._destroy_framework()
        self.__shared_frameworks = {}

    def __destroy_apps(self):
        """
        Call the destroy_app method on all loaded apps
        """
        
        for app in self.__applications.values():
            app._destroy_frameworks()
            self.log_debug("Destroying %s" % app)
            app.destroy_app()

    def __register_reload_command(self):
        """
        Registers a "Reload and Restart" command with the engine if any
        running apps are registered via a dev descriptor.
        """
        for app in self.__applications.values():
            if app.descriptor.is_dev():
                self.log_debug("App %s is registered via a dev descriptor. Will add a reload "
                               "button to the actions listings." % app)
                from . import restart
                self.register_command(
                    "Reload and Restart",
                    restart,
                    {"short_name": "restart",
                     "icon": self.__get_platform_resource_path("reload_256.png"),
                     "type": "context_menu"}
                )
                # only need one reload button, so don't keep iterating :)
                break

    def __get_platform_resource_path(self, filename):
        """
        Returns the full path to the given platform resource file or folder.
        Resources reside in the core/platform/qt folder.

        :return: full path
        """
        this_folder = os.path.abspath(os.path.dirname(__file__))
        return os.path.join(this_folder, "qt", filename)

    def __run_post_engine_inits(self):
        """
        Executes the post_engine_init method for all running apps.
        """
        for app in self.__applications.values():
            try:
                app.post_engine_init()
            except TankError as e:
                self.log_error("App %s Failed to run its post_engine_init. It is loaded, but"
                               "may not operate in its desired state! Details: %s" % (app, e))
            except Exception:
                self.log_exception("App %s failed run its post_engine_init. It is loaded, but"
                                   "may not operate in its desired state!" % app)


##########################################################################################
# Engine management

g_current_engine = None

def set_current_engine(eng):
    """
    Sets the current engine

    :param eng: :class:`Engine` instance to set as current.
    """
    global g_current_engine
    g_current_engine = eng

def current_engine():
    """
    Returns the currently active engine.

    :returns: :class:`Engine` instance or None if no engine is running.
    """
    global g_current_engine
    return g_current_engine


def get_engine_path(engine_name, tk, context):
    """
    Returns the path to the engine corresponding to the given engine name or
    None if the engine could not be found.

    Similar to :meth:`start_engine`, but instead of starting an engine, this method
    returns the path to a suitable engine. This helper method is sometimes useful
    when initializing engines for applications that do not have a built in python interpreter.

    Example::

        >>> import sgtk
        >>> tk = sgtk.sgtk_from_path("/studio/project_root")
        >>> ctx = tk.context_empty()
        >>> sgtk.platform.get_engine_path('tk-maya', tk, ctx)
        /studio/sgtk/install/engines/app_store/tk-maya/v0.1.0


    :param engine_name: Name of the engine to launch, e.g. tk-maya
    :param tk: :class:`~sgtk.Sgtk` instance to associate the engine with
    :param context: :class:`~sgtk.Context` object of the context to launch the engine for.
    :returns: Path to where the engine code is located on disk.
    """
    # get environment and engine location
    try:
        (env, engine_descriptor) = get_env_and_descriptor_for_engine(engine_name, tk, context)
    except TankEngineInitError:
        return None

    # return path to engine code
    engine_path = engine_descriptor.get_path()
    return engine_path


def start_engine(engine_name, tk, context):
    """
    Creates an engine and makes it the current engine.
    Returns the newly created engine object. Example::

        >>> import sgtk
        >>> tk = sgtk.sgtk_from_path("/studio/project_root")
        >>> ctx = tk.context_empty()
        >>> engine = sgtk.platform.start_engine('tk-maya', tk, ctx)
        >>> engine
        <Sgtk Engine 0x10451b690: tk-maya, env: shotgun>

    :param engine_name: Name of the engine to launch, e.g. tk-maya
    :param tk: :class:`~sgtk.Sgtk` instance to associate the engine with
    :param context: :class:`~sgtk.Context` object of the context to launch the engine for.
    :returns: :class:`Engine` instance
    :raises: :class:`TankEngineInitError` if an engine could not be started
             for the passed context.
    """
    return _start_engine(engine_name, tk, None, context)


def _restart_engine(new_context):
    """
    Restarts an engine by destroying the previous one and creating a new one.

    :param new_context: Context for the new engine. If None, previous context will
        be reused.
    :type new_context: :class:`~sgtk.Context`
    """
    engine = current_engine()
    try:
        # Track some of the current state before restarting the engine.
        old_context = engine.context
        new_context = new_context or engine.context

        # Restart the engine. If we were given a new context to use,
        # use it, otherwise restart using the same context as before.
        current_engine_name = engine.instance_name
        with _CoreContextChangeHookGuard(engine.sgtk, old_context, new_context):
            engine.destroy()

            _start_engine(current_engine_name, new_context.tank, old_context, new_context)
    except TankError as e:
        engine.log_error("Could not restart the engine: %s" % e)
    except Exception:
        engine.log_exception("Could not restart the engine!")


class _CoreContextChangeHookGuard(object):
    """
    Used with the ``with`` statement, this guard will notify the context_change
    core hook with the pre_context_change event on entering and
    post_context_change even on exit if and only if the scope exits without
    an exception being raised.
    """

    _depth = 0

    def __init__(self, tk, old_context, new_context):
        """
        Constructor.

        :param tk: Toolkit instance.
        :param old_context: Current context.
        :param new_context: Context we're switching to.
        """
        self._tk = tk
        self._old_context = old_context
        self._new_context = new_context

    def __enter__(self):
        """
        Executes the pre context change hook if we're the first guard instance.
        """
        self.__class__._depth += 1
        # If we're the first instance of the guard, notify.
        if self._depth == 1:
            self._execute_pre_context_change(self._tk, self._old_context, self._new_context)

    # Made static so we can introspec the content of the guard during unit testing.
    @staticmethod
    def _execute_pre_context_change(tk, old_context, new_context):
        """
        Executes the pre context change hook.

        :param tk: Toolkit instance.
        :param old_context: Current context.
        :param new_context: Context we're switching to.
        """
        tk.execute_core_hook_method(
            constants.CONTEXT_CHANGE_HOOK,
            "pre_context_change",
            current_context=old_context,
            next_context=new_context
        )

    def __exit__(self, ex_type, *_):
        """
        Executes the post context change hook if we're the last guard instance.

        :param ex_type: Type of the exception raised, if any.
        """
        # If we are the last instance of the guard and there's no exception, notify
        if self.__class__._depth == 1 and not ex_type:
            self._execute_post_context_change(self._tk, self._old_context, self._new_context)

        self.__class__._depth -= 1

    # Made static so we can introspec the content of the guard during unit testing.
    @staticmethod
    def _execute_post_context_change(tk, old_context, new_context):
        """
        Executes the post context change hook.

        :param tk: Toolkit instance.
        :param old_context: Current context.
        :param new_context: Context we're switching to.
        """
        tk.execute_core_hook_method(
            constants.CONTEXT_CHANGE_HOOK,
            "post_context_change",
            previous_context=old_context,
            current_context=new_context
        )

def _start_engine(engine_name, tk, old_context, new_context):
    """
    Starts an engine for a given Toolkit instance and context.

    :param engine_name: Name of the engine to start.
    :param tk: Toolkit instance.
    :type tk: :class:`~sgtk.Sgtk`
    :param old_context: Context before the context change.
    :type old_context: :class:`~sgtk.Context`
    :param new_context: Context after the context change.
    :type new_context: :class:`~sgtk.Context`

    :returns: A new sgtk.platform.Engine object.
    """
    # first ensure that an engine is not currently running
    if current_engine():
        raise TankError("An engine (%s) is already running! Before you can start a new engine, "
                        "please shut down the previous one using the command "
                        "tank.platform.current_engine().destroy()." % current_engine())

    # begin writing log to disk, associated with the engine
    # only do this if a logger hasn't been previously set up.
    if LogManager().base_file_handler is None:
        LogManager().initialize_base_file_handler(engine_name)

    # get environment and engine location
    (env, engine_descriptor) = get_env_and_descriptor_for_engine(engine_name, tk, new_context)

    # make sure it exists locally
    if not engine_descriptor.exists_local():
        raise TankEngineInitError("Cannot start engine! %s does not exist on disk" % engine_descriptor)

    # get path to engine code
    engine_path = engine_descriptor.get_path()
    plugin_file = os.path.join(engine_path, constants.ENGINE_FILE)
    class_obj = load_plugin(plugin_file, Engine)

    # Notify the context change and start the engine.
    with _CoreContextChangeHookGuard(tk, old_context, new_context):
        # Instantiate the engine
        engine = class_obj(tk, new_context, engine_name, env)
        # register this engine as the current engine
        set_current_engine(engine)

    return engine


def find_app_settings(engine_name, app_name, tk, context, engine_instance_name=None):
    """
    Utility method to find the settings for an app in an engine in the
    environment determined for the context by pick environment hook.
    
    :param engine_name: system name of the engine to look for, e.g tk-maya
    :param app_name: system name of the app to look for, e.g. tk-multi-publish
    :param tk: :class:`~sgtk.Sgtk` instance
    :param context: :class:`~sgtk.Context` object to use when picking environment
    :param engine_instance_name: The instance name of the engine to look for.
    
    :returns: list of dictionaries containing the engine name, 
              application name and settings for any matching
              applications that are found and that have valid
              settings
    """ 
    app_settings = []
    
    # get the environment via the pick_environment hook
    env_name = __pick_environment(engine_name, tk, context)
    env = tk.pipeline_configuration.get_environment(env_name, context)
    
    # now find all engines whose names match the engine_name:
    for eng in env.get_engines():
        eng_desc = env.get_engine_descriptor(eng)
        eng_sys_name = eng_desc.system_name

        # Make sure that we get the right engine by comparing engine
        # name and instance name, if provided.
        if eng_sys_name != engine_name:
            continue
        if engine_instance_name and engine_instance_name != eng:
            continue
        
        # ok, found engine so look for app:
        for app in env.get_apps(eng):
            app_desc = env.get_app_descriptor(eng, app)
            if app_desc.system_name != app_name:
                continue
            
            # ok, found an app - lets validate the settings as
            # we want to ignore them if they're not valid
            try:
                schema = app_desc.configuration_schema
                settings = env.get_app_settings(eng, app)
                
                # check that the context contains all the info that the app needs
                validation.validate_context(app_desc, context)
                
                # make sure the current operating system platform is supported
                validation.validate_platform(app_desc)
                                
                # for multi engine apps, make sure our engine is supported
                supported_engines = app_desc.supported_engines
                if supported_engines and engine_name not in supported_engines:
                    raise TankError("The app could not be loaded since it only supports "
                                    "the following engines: %s" % supported_engines)

            except TankError:
                # ignore any Tank exceptions to skip invalid apps
                continue

            # settings are valid so add them to return list:
            app_settings.append({"env_instance": env, "engine_instance": eng, "app_instance": app, "settings": settings})
                    
    return app_settings
    

def start_shotgun_engine(tk, entity_type, context):
    """
    Special, internal method that handles the shotgun engine.

    :param tk:          tank instance
    :param entity_type: type of the entity to use as a target for picking our
                        shotgun environment
    :param context:     context to use for the shotgun engine and its apps.

                        If some apps require a specific context to extract
                        information (e.g. they call a pick_environment hook to
                        get the environment to use based on the context), this
                        should be set to something other than the empty
                        context.
    """

    # begin writing log to disk, associated with the engine
    if LogManager().base_file_handler is None:
        LogManager().initialize_base_file_handler(constants.SHOTGUN_ENGINE_NAME)

    # bypass the get_environment hook and use a fixed set of environments
    # for this shotgun engine. This is required because of the action caching.
    env = tk.pipeline_configuration.get_environment("shotgun_%s" % entity_type.lower(), context)

    # get the location for our engine
    if constants.SHOTGUN_ENGINE_NAME not in env.get_engines():
        raise TankMissingEngineError("Cannot find a shotgun engine in %s. Please contact support." % env)
    
    engine_descriptor = env.get_engine_descriptor(constants.SHOTGUN_ENGINE_NAME)

    # make sure it exists locally
    if not engine_descriptor.exists_local():
        raise TankEngineInitError("Cannot start engine! %s does not exist on disk" % engine_descriptor)

    # get path to engine code
    engine_path = engine_descriptor.get_path()
    plugin_file = os.path.join(engine_path, constants.ENGINE_FILE)

    # Instantiate the engine
    class_obj = load_plugin(plugin_file, Engine)
    obj = class_obj(tk, context, constants.SHOTGUN_ENGINE_NAME, env)

    # register this engine as the current engine
    set_current_engine(obj)

    return obj

def get_environment_from_context(tk, context):
    """
    Returns an environment object given a context. 
    Returns None if no environment was found. 
    """
    try:
        env_name = tk.execute_core_hook(constants.PICK_ENVIRONMENT_CORE_HOOK_NAME, context=context)
    except Exception as e:
        raise TankError("Could not resolve an environment for context '%s'. The pick "
                        "environment hook reported the following error: %s" % (context, e))
    
    if env_name is None:
        return None
    
    return tk.pipeline_configuration.get_environment(env_name, context)

def show_global_busy(title, details):
    """
    Convenience method.
    
    Displays or updates a global busy/progress indicator window tied to the currently running engine.
    For more details and documentation, see the engine class documentation of this method.

    :params title: Short descriptive title of what is happening
    :params details: Detailed message describing what is going on.
    """
    engine = current_engine()
    if engine:
        engine.show_busy(title, details)        
    
def clear_global_busy():
    """
    Convenience method.
    
    Closes any open global progress indicator window tied to the currently running engine.
    For more details and documentation, see engine class documentation of this method.
    """
    engine = current_engine()
    if engine:
        engine.clear_busy()

##########################################################################################
# utilities

def get_env_and_descriptor_for_engine(engine_name, tk, context):
    """
    Utility method to return commonly needed objects when instantiating engines.

    :param engine_name: system name of the engine to look for, e.g tk-maya
    :param tk: :class:`~sgtk.Sgtk` instance
    :param context: :class:`~sgtk.Context` object to use when picking environment
    :returns: tuple with associated environment and engine descriptor)
    :raises: :class:`TankEngineInitError` if the engine name cannot be found.
    """
    # get the environment via the pick_environment hook
    env_name = __pick_environment(engine_name, tk, context)

    # get the env object based on the name in the pick env hook
    env = tk.pipeline_configuration.get_environment(env_name, context)

    # make sure that the environment has an engine instance with that name
    if engine_name not in env.get_engines():
        raise TankMissingEngineError("Cannot find an engine instance %s in %s." % (engine_name, env))

    # get the location for our engine
    engine_descriptor = env.get_engine_descriptor(engine_name)

    return (env, engine_descriptor)


def __pick_environment(engine_name, tk, context):
    """
    Call out to the pick_environment core hook to determine which environment we should load
    based on the current context. The Shotgun engine provides its own implementation.

    :param engine_name: system name of the engine to look for, e.g tk-maya
    :param tk: :class:`~sgtk.Sgtk` instance
    :param context: :class:`~sgtk.Context` object to use when picking environment
    :returns: name of environment.
    """

    try:
        env_name = tk.execute_core_hook(constants.PICK_ENVIRONMENT_CORE_HOOK_NAME, context=context)
    except Exception as e:
        raise TankEngineInitError("Engine %s cannot initialize - the pick environment hook "
                                 "reported the following error: %s" % (engine_name, e))

    if env_name is None:
        # the pick_environment hook could not determine an environment
        # this may be because an incomplete Context was passed.
        # without an environment, engine creation cannot succeed.
        # raise an exception with a message
        raise TankEngineInitError("Engine %s cannot initialize - the pick environment hook was not "
                                  "able to return an environment to use, given the context %s. "
                                  "Usually this is because the context contains insufficient information "
                                  "for an environment to be determined." % (engine_name, context))

    return env_name

def _get_command_prefix(properties):
    """
    If multiple commands are registered with the same name, attempt to construct a unique
    prefix from other information in the command's properties dictionary to distinguish one
    command from another. Uses the properties' ``app`` and/or ``group`` keys to create the
    prefix.

    :param dict properties: Arbitrary key/value information related to a registered command.
    :returns: A unique identifier for the command as a str.
    """
    prefix_parts = []
    if properties.get("app"):
        # First, distinguish commands by app name.
        prefix_parts.append(properties["app"].instance_name)
    if properties.get("group"):
        # Second, distinguish commands by group name.
        prefix_parts.append(properties["group"])
    return ":".join(prefix_parts)<|MERGE_RESOLUTION|>--- conflicted
+++ resolved
@@ -75,11 +75,6 @@
         :param env: An Environment object to associate with this engine.
 
         """
-<<<<<<< HEAD
-        
-        self.__env = env
-=======
->>>>>>> 5d77db05
         self.__instance_name = instance_name
         self.__applications = {}
         self.__application_pool = {}
@@ -108,17 +103,10 @@
         self._async_invoker = None
 
         # get the engine settings
-<<<<<<< HEAD
-        settings = self.__env.get_engine_settings(instance_name)
-        
-        # get the descriptor representing the engine        
-        descriptor = self.__env.get_engine_descriptor(instance_name)        
-=======
         settings = env.get_engine_settings(instance_name)
         
         # get the descriptor representing the engine        
         descriptor = env.get_engine_descriptor(instance_name)        
->>>>>>> 5d77db05
 
         # create logger for this engine.
         # log will be parented in a sgtk.env.environment_name.instance_name hierarchy
@@ -830,11 +818,7 @@
             # been loaded from the __application_pool, which is persistent.
             old_context = copy.deepcopy(self.context)
             new_engine_settings = new_env.get_engine_settings(self.__instance_name)
-<<<<<<< HEAD
-            self.__env = new_env
-=======
             self.env = new_env
->>>>>>> 5d77db05
             self.context = new_context
             self.settings = new_engine_settings
             self.__load_apps(reuse_existing_apps=True, old_context=old_context)
@@ -2344,15 +2328,9 @@
         self.__commands = dict()
         self.__register_reload_command()
 
-<<<<<<< HEAD
-        for app_instance_name in self.__env.get_apps(self.__instance_name):
-            # Get a handle to the app bundle.
-            descriptor = self.__env.get_app_descriptor(
-=======
         for app_instance_name in self.env.get_apps(self.__instance_name):
             # Get a handle to the app bundle.
             descriptor = self.env.get_app_descriptor(
->>>>>>> 5d77db05
                 self.__instance_name,
                 app_instance_name,
             )
@@ -2365,11 +2343,7 @@
             try:
                 # get the app settings data and validate it.
                 app_schema = descriptor.configuration_schema
-<<<<<<< HEAD
-                app_settings = self.__env.get_app_settings(
-=======
                 app_settings = self.env.get_app_settings(
->>>>>>> 5d77db05
                     self.__instance_name,
                     app_instance_name,
                 )
