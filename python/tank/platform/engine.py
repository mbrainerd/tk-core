--- conflicted
+++ resolved
@@ -40,7 +40,6 @@
 from ..util.metrics import EventMetric
 from ..util.metrics import MetricsDispatcher
 from ..log import LogManager
-from ..template import read_templates
 
 from . import constants
 from . import validation
@@ -102,21 +101,6 @@
         self._invoker = None
         self._async_invoker = None
 
-<<<<<<< HEAD
-        # get the engine settings
-        settings = env.get_engine_settings(instance_name)
-        
-        # get the descriptor representing the engine        
-        descriptor = env.get_engine_descriptor(instance_name)
-
-        # get any engine templates
-        try:
-            self.__templates, self.__template_keys = read_templates(tk.pipeline_configuration, instance_name)
-        except TankError as e:
-            err_msg = "Could not read templates configuration: %s" % e
-            raise type(e), type(e)(err_msg), sys.exc_info()[2]
-=======
->>>>>>> 9fee5dec
 
         # create logger for this engine.
         # log will be parented in a sgtk.env.environment_name.instance_name hierarchy
@@ -282,8 +266,6 @@
     # properties used by internal classes, not part of the public interface
 
     def _get_engine(self):
-<<<<<<< HEAD
-=======
         """
         Overrides the bundle base class method to return self.
         """
@@ -295,11 +277,37 @@
         Convenience method to avoid try/except everywhere.
 
         :return: The engine name or None
->>>>>>> 9fee5dec
-        """
-        Overrides the bundle base class method to return self.
-        """
-        return self
+        """
+        # note - this technically violates the generic nature of the bundle
+        # base class implementation because the engine member is not defined
+        # in the bundle base class (only in App and Framework, not Engine) - an
+        # engine trying to define a hook using the {engine_name} construct will
+        # therefore get an error.
+        try:
+            engine_name = self.name
+        except:
+            engine_name = None
+
+        return engine_name
+
+    def _get_engine_instance_name(self):
+        """
+        Returns the bundle's engine instance name if available. None otherwise.
+        Convenience method to avoid try/except everywhere.
+
+        :return: The engine instance name or None
+        """
+        # note - this technically violates the generic nature of the bundle
+        # base class implementation because the engine member is not defined
+        # in the bundle base class (only in App and Framework, not Engine) - an
+        # engine trying to define a hook using the {engine_name} construct will
+        # therefore get an error.
+        try:
+            engine_name = self.instance_name
+        except:
+            engine_name = None
+
+        return engine_name
 
     def __toggle_debug_logging(self):
         """
@@ -569,27 +577,6 @@
         """
         return self.__applications
 
-<<<<<<< HEAD
-    @property
-    def templates(self):
-        """
-        Dictionary of templates associated with this engine
-        
-        :returns: dictionary with keys being template name and values being template objects
-        """
-        return self.__templates
-
-    @property
-    def template_keys(self):
-        """
-        Dictionary of template keys associated with this engine
-
-        :returns: dictionary with keys being key name and values being key objects
-        """
-        return self.__template_keys
-    
-=======
->>>>>>> 9fee5dec
     @property
     def commands(self):
         """
@@ -1316,27 +1303,6 @@
                     (command_name, instance_name))
 
         return ret_value
-
-    def reload_templates(self):
-        """
-        Reloads the template definitions from disk. If the reload fails a
-        :class:`TankError` will be raised and the previous template definitions
-        will be preserved.
-
-        .. note:: This method can be helpful if you are tweaking
-                 templates inside of for example Maya and want to reload them. You can
-                 then access this method from the python console via the current engine
-                 handle::
-
-                    sgtk.platform.current_engine().sgtk.reload_templates()
-
-        :raises: :class:`TankError`
-        """
-        try:
-            self.__templates, self.__template_keys = read_templates(self.tk.pipeline_configuration, self.instance_name)
-        except TankError as e:
-            err_msg = "Templates could not be loaded: %s" % e
-            raise type(e), type(e)(err_msg), sys.exc_info()[2]
 
     ##########################################################################################
     # logging interfaces
