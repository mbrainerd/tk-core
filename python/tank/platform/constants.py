--- conflicted
+++ resolved
@@ -178,15 +178,9 @@
 # the name of the file that holds the templates.yml config
 CONTENT_TEMPLATES_FILE = "templates.yml"
 
-<<<<<<< HEAD
-=======
-# the name of the file that holds the inverse root defs
-CONFIG_BACK_MAPPING_FILE = "tank_configs.yml"
-
 # the name of the file that contains the storage root definitions
 STORAGE_ROOTS_FILE = "roots.yml"
 
->>>>>>> 16d890d7
 # the name of the include section in env and template files
 SINGLE_INCLUDE_SECTION = "include"
 
