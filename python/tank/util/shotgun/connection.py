--- conflicted
+++ resolved
@@ -39,24 +39,42 @@
     core_api_root = get_path_to_current_core()
     return os.path.join(core_api_root, "hooks")
 
+def __get_api_core_config_location():
+    """
+
+    Walk from the location of this file on disk to the config area.
+    this operation is guaranteed to work on any valid tank installation
+
+    Pipeline Configuration / Studio Location
+       |
+       |- Install
+       |     \- Core
+       |          \- Python
+       |                \- tank
+       |
+       \- Config
+             \- Core
+    """
+    # local import to avoid cyclic references
+    from ...pipelineconfig_utils import get_path_to_current_core
+    core_api_root = get_path_to_current_core()
+    core_cfg = os.path.join(core_api_root, "config")
+
+    if not os.path.exists(core_cfg):
+        path_to_file = os.path.abspath(os.path.dirname(__file__))
+        path_to_core = os.path.abspath(os.path.join(path_to_file, "..", ".."))
+        raise UnresolvableCoreConfigurationError(path_to_core)
+
+    return core_cfg
+
 def __get_sg_config():
     """
     Returns the site sg config yml file for this install
     
     :returns: full path to to shotgun.yml config file
     """
-    if 'SGTK_SHOTGUN_CONFIG' in os.environ:
-        path = os.path.expandvars(os.path.expanduser(os.environ['SGTK_SHOTGUN_CONFIG']))
-        if os.path.exists(path):
-            return path
-        else:
-            log.warning("Shotgun config path '%s' specified by SGTK_SHOTGUN_CONFIG does not exist." % path)
-
-    from ...pipelineconfig_utils import get_path_to_current_core
-    path = os.path.join(get_path_to_current_core(), "config", "shotgun.yml")
-    if not os.path.exists(path):
-        raise TankError("Shotgun config path '%s' does not exist." % path)
-
+    core_cfg = __get_api_core_config_location()
+    path = os.path.join(core_cfg, "shotgun.yml")
     return path
 
 def get_project_name_studio_hook_location():
@@ -77,39 +95,6 @@
     core_cfg = __get_api_core_hook_location()
     path = os.path.join(core_cfg, constants.STUDIO_HOOK_PROJECT_NAME)
     return path
-
-def _get_entity_type_sg_name_field(entity_type):
-    """
-    Return the Shotgun name field to use for the specified entity type.  This
-    is needed as not all entity types are consistent!
-
-    :param entity_type:     The entity type to get the name field for
-    :returns:               The name field for the specified entity type
-    """
-    return {    "HumanUser": "login", 
-                "Task":      "content", 
-                "Project":   "name",
-                "Step":      "short_name"
-            }.get(entity_type, "code")
-
-def get_entity(sg_name, sg_type, sg_filters=[], sg_fields=[]):
-    """
-    Returns a shotgun entity based on name, type, filters (optional), fields (optional)
-    """
-    # Get the shotgun connection object
-    sg = get_sg_connection()
-
-    # Get the key for finding the name of the entity for type sg_type
-    name_key = _get_entity_type_sg_name_field(sg_type)
-
-    filters = sg_filters + [[name_key, "is", sg_name]]
-    fields = sg_fields + ["type", "id", "code", name_key]
-
-    entity = sg.find_one(sg_type, filters, fields)
-    if entity is None:
-        raise TankError("Could not find sg entry for %s (%s): '%s'" % (sg_name, sg_type, filters))
-
-    return entity
 
 def __get_sg_config_data(shotgun_cfg_path, user="default"):
     """
@@ -232,7 +217,6 @@
 
     return config_data
 
-<<<<<<< HEAD
 
 def __sanitize_url(server_url):
     """
@@ -300,9 +284,6 @@
     return __sanitize_url(first_pass)
 
 
-=======
-    
->>>>>>> a827f9a3
 def get_associated_sg_base_url():
     """
     Returns the shotgun url which is associated with this Toolkit setup.
