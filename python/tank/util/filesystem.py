--- conflicted
+++ resolved
@@ -19,11 +19,8 @@
 import shutil
 import datetime
 import functools
-<<<<<<< HEAD
+import subprocess
 import traceback
-=======
-import subprocess
->>>>>>> 01bb9547
 from contextlib import contextmanager
 
 from .. import LogManager
