# Copyright (c) 2013 Shotgun Software Inc.
#
# CONFIDENTIAL AND PROPRIETARY
#
# This work is provided "AS IS" and subject to the Shotgun Pipeline Toolkit
# Source Code License included in this distribution package. See LICENSE.
# By accessing, using, copying or modifying this work you indicate your
# agreement to the Shotgun Pipeline Toolkit Source Code License. All rights
# not expressly granted therein are reserved by Shotgun Software Inc.

"""
All custom exceptions that Tank emits are defined here.
"""


class TankError(Exception):
    """
    Top level exception for all toolkit-core level runtime errors
    """


class TankUnreadableFileError(TankError):
    """
    Exception that indicates that a required file can't be read from disk.
    """


class TankFileDoesNotExistError(TankUnreadableFileError):
    """
    Exceptions that indicates that a required file does not exist.
    """


class TankNoDefaultValueError(TankError):
    """
    Exception that can be raised when a default value is required but none is found.
    """


class TankHookMethodDoesNotExistError(TankError):
    """
    Exception that indicates that a called method does not exist in the hook.
    """


class TankInvalidInterpreterLocationError(TankError):
    """
    Exception that indicates that the interpreter specified in a file was not found.
    """


class TankInvalidCoreLocationError(TankError):
    """
    Exception that indicates the core location file contained an invalid path.
    """


class TankNotPipelineConfigurationError(TankError):
    """
    Exception that indicates that a folder doesn't contain a pipeline configuration.
    """


class TankErrorProjectIsSetup(TankError):
    """
    Exception that indicates that a project already has a toolkit name but no pipeline configuration.
    """

    def __init__(self):
        """
        Include error message
        """
        super(TankErrorProjectIsSetup, self).__init__(
            "You are trying to set up a project which has already been set up. "
            "If you want to do this, make sure to set the force parameter."
        )


class TankContextDeserializationError(TankError):
    """
    Exception that indicates that something went wrong while deserializating a context.
<<<<<<< HEAD
    """
=======
    """


class TankMultipleMatchingTemplatesError(TankError):
    """
    Exception that indicates that a path matches multiple templates.
    """
>>>>>>> ec2c65fe
<|MERGE_RESOLUTION|>--- conflicted
+++ resolved
@@ -79,14 +79,10 @@
 class TankContextDeserializationError(TankError):
     """
     Exception that indicates that something went wrong while deserializating a context.
-<<<<<<< HEAD
-    """
-=======
     """
 
 
 class TankMultipleMatchingTemplatesError(TankError):
     """
     Exception that indicates that a path matches multiple templates.
-    """
->>>>>>> ec2c65fe
+    """