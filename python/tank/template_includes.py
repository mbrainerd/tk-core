# Copyright (c) 2013 Shotgun Software Inc.
# 
# CONFIDENTIAL AND PROPRIETARY
# 
# This work is provided "AS IS" and subject to the Shotgun Pipeline Toolkit 
# Source Code License included in this distribution package. See LICENSE.
# By accessing, using, copying or modifying this work you indicate your 
# agreement to the Shotgun Pipeline Toolkit Source Code License. All rights 
# not expressly granted therein are reserved by Shotgun Software Inc.

"""
include files management for template.yml

includes
----------------------------------------------------------------------
includes are defined in the following sections in the data structure:

include: path
includes: [path, path]


paths are on the following form:
----------------------------------------------------------------------
foo/bar.yml - local path, relative to current file

/foo/bar/hello.yml - absolute path, *nix
c:\foo\bar\hello.yml - absolute path, windows

"""

import os
import collections

from .errors import TankError
from . import constants
from .util import yaml_cache
from .util.includes import resolve_include

def dict_merge(dct, merge_dct):
    """ Recursive dict merge. Inspired by :meth:``dict.update()``, instead of
    updating only top-level keys, dict_merge recurses down into dicts nested
    to an arbitrary depth, updating keys. The ``merge_dct`` is merged into
    ``dct``.
    :param dct: dict onto which the merge is executed
    :param merge_dct: dct merged into dct
    :return: None
    """
    for k, v in merge_dct.iteritems():
        if (k in dct and isinstance(dct[k], dict)
                and isinstance(merge_dct[k], collections.Mapping)):
            dict_merge(dct[k], merge_dct[k])
        else:
            dct[k] = merge_dct[k]

def _resolve_include(file_name, include):
    """
    Parse the includes section and return a list of valid paths

    :param str file_name: Name of the file to parse.
    :param aray or str data: Include path or array of include paths to evaluate.
    """
<<<<<<< HEAD
    includes = []

    resolved_includes = set()

    if constants.SINGLE_INCLUDE_SECTION in data:
        # single include section
        includes.append( data[constants.SINGLE_INCLUDE_SECTION] )

    if constants.MULTI_INCLUDE_SECTION in data:
        # multi include section
        includes.extend( data[constants.MULTI_INCLUDE_SECTION] )

    for include in includes:
        resolved = resolve_include(file_name, include)
        if resolved:
            resolved_includes.add(resolved)

    return list(resolved_includes)
=======
    if include.startswith("{preferences}"):
        # If this is a preferences file, just store the path
        # the Preferences system down the line with handle resolution
        resolved_include = include
    else:
        resolved_include = resolve_include(file_name, include)
>>>>>>> dbbb7b84

    return resolved_include

def _process_template_includes_r(file_name, data):
    """
    Recursively add template include files.
    
    For each of the sections keys, strings, path, populate entries based on
    include files.
    """
    # return data    
    output_data = {}

    # normalize the incoming path
    file_name = os.path.normpath(file_name)

    # initialize the keys for paths, strings, aliases etc
    for ts in constants.TEMPLATE_SECTIONS:
        output_data[ts] = {}

    # basic sanity check
    if data is None:
        return output_data

    # Since the data is an OrderedDict, process the elements "in order"
    for k, v in data.iteritems():

        # first check if this is an include block
        if k in (constants.SINGLE_INCLUDE_SECTION, constants.MULTI_INCLUDE_SECTION):
            if k == constants.SINGLE_INCLUDE_SECTION:
                include_files = [v]
            else:
                include_files = v

            for include_file in include_files:
                resolved_file = _resolve_include(file_name, include_file)
                if not resolved_file:
                    continue

                # Read the include file
                include_data = yaml_cache.g_yaml_cache.get(resolved_file, deepcopy_data=False)

                # ...process the contents
                included_data = _process_template_includes_r(resolved_file, include_data)

                # ...and merge the results
                dict_merge(output_data, included_data)

        # Now check if this is a known template section
        elif k in constants.TEMPLATE_SECTIONS:
            # Update output_data with the current file's data
            if isinstance(v, dict):
                output_data[k].update(v)
            elif v is not None:
                output_data[k] = v

        else:
            raise TankError("Unrecognized template section '%s'!" % k)

    return output_data
        
def process_includes(file_name, data):
    """
    Processes includes for the main templates file. Will look for 
    any include data structures and transform them into real data.
    
    Algorithm (recursive):
    
    1. first load in include data into keys, strings, path sections.
       if there are multiple files, they are loaded in order.
    2. now, on top of this, load in this file's keys, strings and path defs
    3. lastly, process all @refs in the paths section
        
    """
    # first recursively load all template data from includes
    resolved_includes_data = _process_template_includes_r(file_name, data)
    
    # Now recursively process any @resolves.
    # these are of the following form:
    #   foo: bar
    #   ttt: @foo/something
    # You can only use these in the paths and strings sections.
    #
    # @ can be used anywhere in the template definition.  @ should
    # be used to escape itself if required.  e.g.:
    #   foo: bar
    #   ttt: @foo/something/@@/_@foo_
    # Would result in:
    #   bar/something/@/_bar_
    template_paths = resolved_includes_data[constants.TEMPLATE_PATH_SECTION]
    template_strings = resolved_includes_data[constants.TEMPLATE_STRING_SECTION]
    template_aliases = resolved_includes_data[constants.TEMPLATE_ALIAS_SECTION]
    
    # process the template paths section:
    for template_name, template_definition in template_paths.iteritems():
        _resolve_template_r(template_paths, 
                            template_strings, 
                            template_aliases,
                            template_name, 
                            template_definition, 
                            "path")
        
    # and process the strings section:
    for template_name, template_definition in template_strings.iteritems():
        _resolve_template_r(template_paths, 
                            template_strings,
                            template_aliases, 
                            template_name, 
                            template_definition, 
                            "string")

    # and process the strings section:
    for template_name, template_definition in template_aliases.iteritems():
        _resolve_template_r(template_paths, 
                            template_strings, 
                            template_aliases,
                            template_name, 
                            template_definition, 
                            "alias")
                
    # finally, resolve escaped @'s in template definitions:
    for templates in [template_paths, template_strings, template_aliases]:
        for template_name, template_definition in templates.iteritems():
            # find the template string from the definition:
            template_str = None
            complex_syntax = False
            if isinstance(template_definition, dict):
                template_str = template_definition.get("definition")
                complex_syntax = True
            elif isinstance(template_definition, basestring):
                template_str = template_definition
            if not template_str:
                raise TankError("Invalid template configuration for '%s' - "
                                "it looks like the definition is missing!" % (template_name))
            
            # resolve escaped @'s
            resolved_template_str = template_str.replace("@@", "@")
            if resolved_template_str == template_str:
                continue
                
            # set the value back again:
            if complex_syntax:
                templates[template_name]["definition"] = resolved_template_str
            else:
                templates[template_name] = resolved_template_str
                
    return resolved_includes_data
        
def _find_matching_ref_template(template_paths, template_strings, template_aliases, ref_string):
    """
    Find a template whose name matches a portion of ref_string.  This
    will find the longest/best match and will look at both path and string
    templates
    """
    matching_templates = []
    
    # find all templates that match the start of the ref string:
    for templates, template_type in [(template_paths, "path"), (template_strings, "string"), (template_aliases, "alias")]:
        for name, definition in templates.iteritems():
            if ref_string.startswith(name):
                matching_templates.append((name, definition, template_type))
            
    # if there are more than one then choose the one with the longest
    # name/longest match:
    best_match = None
    best_match_len = 0
    for name, definition, template_type in matching_templates:
        name_len = len(name)
        if name_len > best_match_len:
            best_match_len = name_len
            best_match = (name, definition, template_type)
            
    return best_match

def _resolve_template_r(template_paths, template_strings, template_aliases, template_name, template_definition, template_type, template_chain = None):
    """
    Recursively resolve path templates so that they are fully expanded.
    """

    # check we haven't searched this template before and keep 
    # track of the ones we have visited
    template_key = (template_name, template_type)
    visited_templates = list(template_chain or [])
    if template_key in visited_templates:
        raise TankError("A cyclic %s template was found - '%s' references itself (%s)" 
                        % (template_type, template_name, " -> ".join([name for name, _ in visited_templates[visited_templates.index(template_key):]] + [template_name])))
    visited_templates.append(template_key)
    
    # find the template string from the definition:
    template_str = None
    complex_syntax = False
    if isinstance(template_definition, dict):
        template_str = template_definition.get("definition")
        complex_syntax = True
    elif isinstance(template_definition, basestring):
        template_str = template_definition
    if not template_str:
        raise TankError("Invalid template configuration for '%s' - it looks like the "
                        "definition is missing!" % (template_name))
    
    # look for @ specified in template definition.  This can be escaped by
    # using @@ so split out escaped @'s first:
    template_str_parts = template_str.split("@@")
    resolved_template_str_parts = []
    for part in template_str_parts:
        
        # split to find seperate @ include parts:
        ref_parts = part.split("@")
        resolved_ref_parts = ref_parts[:1]
        for ref_part in ref_parts[1:]:

            if not ref_part:
                # this would have been an @ so ignore!
                continue
                
            # find a template that matches the start of the template string:                
            ref_template = _find_matching_ref_template(template_paths, template_strings, template_aliases, ref_part)
            if not ref_template:
                raise TankError("Failed to resolve template reference from '@%s' defined by "
                                "the %s template '%s'" % (ref_part, template_type, template_name))
                
            # resolve the referenced template:
            ref_template_name, ref_template_definition, ref_template_type = ref_template
            resolved_ref_str = _resolve_template_r(template_paths, 
                                                   template_strings,
                                                   template_aliases, 
                                                   ref_template_name, 
                                                   ref_template_definition, 
                                                   ref_template_type, 
                                                   visited_templates)
            resolved_ref_str = "%s%s" % (resolved_ref_str, ref_part[len(ref_template_name):])
                                    
            resolved_ref_parts.append(resolved_ref_str)
        
        # rejoin resolved parts:
        resolved_template_str_parts.append("".join(resolved_ref_parts))
        
    # re-join resolved parts with escaped @:
    resolved_template_str = "@@".join(resolved_template_str_parts)
    
    # put the value back:
    templates = {"path":template_paths, "string":template_strings, "alias":template_aliases}[template_type]
    if complex_syntax:
        templates[template_name]["definition"] = resolved_template_str
    else:
        templates[template_name] = resolved_template_str
        
    return resolved_template_str
<|MERGE_RESOLUTION|>--- conflicted
+++ resolved
@@ -59,35 +59,7 @@
     :param str file_name: Name of the file to parse.
     :param aray or str data: Include path or array of include paths to evaluate.
     """
-<<<<<<< HEAD
-    includes = []
-
-    resolved_includes = set()
-
-    if constants.SINGLE_INCLUDE_SECTION in data:
-        # single include section
-        includes.append( data[constants.SINGLE_INCLUDE_SECTION] )
-
-    if constants.MULTI_INCLUDE_SECTION in data:
-        # multi include section
-        includes.extend( data[constants.MULTI_INCLUDE_SECTION] )
-
-    for include in includes:
-        resolved = resolve_include(file_name, include)
-        if resolved:
-            resolved_includes.add(resolved)
-
-    return list(resolved_includes)
-=======
-    if include.startswith("{preferences}"):
-        # If this is a preferences file, just store the path
-        # the Preferences system down the line with handle resolution
-        resolved_include = include
-    else:
-        resolved_include = resolve_include(file_name, include)
->>>>>>> dbbb7b84
-
-    return resolved_include
+    return resolve_include(file_name, include)
 
 def _process_template_includes_r(file_name, data):
     """
