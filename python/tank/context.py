--- conflicted
+++ resolved
@@ -33,8 +33,6 @@
 from . import LogManager
 
 log = LogManager.get_logger(__name__)
-<<<<<<< HEAD
-=======
 
 
 class ContextCache(Threaded):
@@ -92,7 +90,6 @@
         self._cache[key] = context
 
 g_context_cache = ContextCache()
->>>>>>> 5d77db05
 
 
 class Context(object):
@@ -712,7 +709,6 @@
         # get values for shotgun query keys in template
         fields.update(self._fields_from_shotgun(keys, entities))
         keys = self._get_missing_keys(keys, fields, entities)
-<<<<<<< HEAD
 
         # If we still have keys, then we haven't fully solved
         if keys and validate:
@@ -724,19 +720,6 @@
         return fields
 
 
-=======
-
-        # If we still have keys, then we haven't fully solved
-        if keys and validate:
-            raise TankError("Cannot resolve template fields for context '%s' - the following "
-                            "keys could not be resolved: '%s'.  Please run the folder creation "
-                            "for '%s' and try again!"
-                            % (self, ", ".join([x.name for x in keys]), self.shotgun_url))
-
-        return fields
-
-
->>>>>>> 5d77db05
     def _get_missing_keys(self, keys, fields, entities, validate=False):
         """
         Returns a list of shotgun keys that don't have field values yet
@@ -1279,53 +1262,6 @@
 def _from_entity_dictionary(tk, entity_dict, previous_context=None):
     """
     """
-<<<<<<< HEAD
-    # Get a context-valid entity dictionary
-    entity_dict = _get_valid_entity_dict(tk, entity_dict)
-
-    # Embed the entity in the appropriate field
-    entity_type = entity_dict.get("type")
-    if entity_type == "Project":
-        entity_dict["project"] = _build_clean_entity(tk, entity_dict)
-    elif entity_type == "Task":
-        entity_dict["task"] = _build_clean_entity(tk, entity_dict)
-    else:
-        entity_dict["entity"] = _build_clean_entity(tk, entity_dict)
-
-    # Initialize the new context dictionary
-    context_dict = {
-        "tk":                   tk,
-        "project":              entity_dict.get("project"),
-        "entity":               entity_dict.get("entity"),
-        "step":                 entity_dict.get("step"),
-        "user":                 entity_dict.get("user"),
-        "task":                 entity_dict.get("task"),
-        "source_entity":        entity_dict.get("source_entity"),
-        "additional_entities":  entity_dict.get("additional_entities") or []
-    }
-
-    # See if we can populate any missing fields from the previous context
-    if previous_context:
-        if "entity" in context_dict and previous_context.entity:
-            if context_dict["entity"]["id"] == previous_context.entity["id"] and \
-               context_dict["additional_entities"] == previous_context.additional_entities:
-
-                # cool, everything is matching down to the step/task level.
-                # if context is missing a step and a task, we try to auto populate it.
-                # (note: weird edge that a context can have a task but no step)
-                if not context_dict.get("task"):
-                    if not context_dict.get("step"):
-                        context_dict["step"] = previous_context.step
-
-                    # now try to assign previous task but only if the step matches!
-                    if context_dict.get("step") == previous_context.step:
-                        context_dict["task"] = previous_context.task
-
-    # Build the context object
-    context = Context(**context_dict)
-
-    log.debug("Built context:\n%r" % context)
-=======
     # Basic sanity check
     if not isinstance(entity_dict, dict):
         raise TankError("Cannot create a context from an empty or invalid entity dictionary!")
@@ -1377,7 +1313,6 @@
 
     # Return the Context object
     log.debug("%s:\n%r" % (log_msg, context))
->>>>>>> 5d77db05
     return context
 
 
@@ -1545,7 +1480,6 @@
     for field in fields:
         if field in ent:
             new_ent[field] = ent[field]
-<<<<<<< HEAD
 
     # return a clean dictionary:
     return new_ent
@@ -1554,16 +1488,6 @@
 def _process_entity(curr_entity, entity_dict, required_fields, additional_types=None):
     """
     """
-=======
-
-    # return a clean dictionary:
-    return new_ent
-
-
-def _process_entity(curr_entity, entity_dict, required_fields, additional_types=None):
-    """
-    """
->>>>>>> 5d77db05
     fields_to_types = {
         "project":      "Project",
         "step":         "Step",
@@ -1610,7 +1534,6 @@
 
             # Populate the corresponding field in the entity dictionary
             entity_dict[field_name] = curr_entity
-<<<<<<< HEAD
 
     # If the entity type matches a type defined in additional types,
     # add it to the additional_entities dict
@@ -1618,20 +1541,8 @@
         if "additional_entities" not in entity_dict:
             entity_dict["additional_entities"] = []
         entity_dict["additional_entities"].append(curr_entity)
-=======
->>>>>>> 5d77db05
-
-    # If the entity type matches a type defined in additional types,
-    # add it to the additional_entities dict
-    if curr_type in additional_types:
-        if "additional_entities" not in entity_dict:
-            entity_dict["additional_entities"] = []
-        entity_dict["additional_entities"].append(curr_entity)
-
-<<<<<<< HEAD
-=======
-
->>>>>>> 5d77db05
+
+
 def _build_entity_dict_from_path(tk, path, required_fields=None, additional_types=None):
     """
     """
@@ -1682,13 +1593,6 @@
 def _get_valid_entity_dict(tk, entity_dict):
     """
     """
-<<<<<<< HEAD
-    # Basic sanity check
-    if not isinstance(entity_dict, dict):
-        raise TankError("Cannot create a context from an empty or invalid entity dictionary!")
-
-=======
->>>>>>> 5d77db05
     # Since we are modifying in place, make a copy
     entity_dict = copy.deepcopy(entity_dict)
 
@@ -1777,7 +1681,6 @@
     # Remove duplicates from additional_entities list
     if "additional_entities" in entity_dict:
         entity_dict["additional_entities"] = dict([(x["type"], x) for x in entity_dict["additional_entities"]]).values()
-<<<<<<< HEAD
 
     return entity_dict
 
@@ -1857,87 +1760,6 @@
     entity_id   = entity_dict["id"]
     entity_type = entity_dict["type"]
 
-=======
-
-    return entity_dict
-
-
-def _build_entity_dict(tk, entity_dict, required_fields=None):
-    """
-    """
-    entity_dict = copy.deepcopy(entity_dict)
-    required_fields = required_fields or []
-
-    # Get the list of missing fields
-    missing_fields = list(set(required_fields) - set([k for k, v in entity_dict.items() if v]))
-    if not missing_fields:
-        # We have all required fields, so return
-        return entity_dict
-
-    # Attempt to get missing fields from the path cache
-    entity_dict = _get_entity_dict_from_path_cache(tk, entity_dict, missing_fields)
-
-    # Get the list of missing fields
-    missing_fields = list(set(required_fields) - set([k for k, v in entity_dict.items() if v]))
-    if not missing_fields:
-        # We have all required fields, so return
-        return entity_dict
-
-#    # Attempt to get missing fields from the folder schema
-#    entity_dict = _get_entity_dict_from_folder_schema(tk, entity_dict, missing_fields)
-#
-#    # Get the list of missing fields
-#    missing_fields = list(set(required_fields) - set([k for k, v in entity_dict.items() if v]))
-#    if not missing_fields:
-#        # We have all required fields, so return
-#        return entity_dict
-
-    # Attempt to get missing fields from shotgun
-    entity_dict = _get_entity_dict_from_shotgun(tk, entity_dict, missing_fields)
-
-    # Get the list of missing fields
-    missing_fields = list(set(required_fields) - set([k for k, v in entity_dict.items() if v]))
-    if not missing_fields:
-        # We have all required fields, so return
-        return entity_dict
-
-    # Attempt to get missing fields from parent entity
-    # Note: at the moment tasks aren't stored in the path_cache, so entity.* fields
-    # will almost always be empty. Attempt to populate them from the parent entity
-    parent_entity = entity_dict.get("entity")
-    if parent_entity:
-        parent_type = parent_entity["type"]
-        missing_fields = [field.format(entity_type=parent_type) for field in missing_fields]
-
-        # Put the missing entity.* fields into the correct namespace
-        parent_fields = []
-        for field in missing_fields:
-            match = re.search("^entity\.%s\.(\S+)$" % parent_type, field)
-            if match:
-                parent_fields.append(match.group(1))
-
-        # Recurse to get the valid entity dict (hopefully from path_cache)
-        parent_entity = _build_entity_dict(tk, parent_entity, parent_fields)
-
-        # Populate the correct field on the task
-        for key in parent_entity.keys():
-            field = "entity.%s.%s" % (parent_type, key)
-            if field in missing_fields:
-                entity_dict[field] = parent_entity[key]
-
-    # Regardless of outcome, return the processed entity_dict
-    return entity_dict
-
-
-def _get_entity_dict_from_path_cache(tk, entity_dict, required_fields):
-    """
-    """
-    entity_dict = copy.deepcopy(entity_dict)
-
-    entity_id   = entity_dict["id"]
-    entity_type = entity_dict["type"]
-
->>>>>>> 5d77db05
     # We're going to use the path cache to get paths for the entity
     path_cache = PathCache(tk)
 
