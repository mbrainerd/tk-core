# Copyright (c) 2016 Shotgun Software Inc.
#
# CONFIDENTIAL AND PROPRIETARY
#
# This work is provided "AS IS" and subject to the Shotgun Pipeline Toolkit
# Source Code License included in this distribution package. See LICENSE.
# By accessing, using, copying or modifying this work you indicate your
# agreement to the Shotgun Pipeline Toolkit Source Code License. All rights
# not expressly granted therein are reserved by Shotgun Software Inc.

import os
import urlparse

from .downloadable import IODescriptorDownloadable
from ...util import filesystem, shotgun
from ...util.errors import ShotgunAttachmentDownloadError
from ..errors import TankDescriptorError
from ... import LogManager

log = LogManager.get_logger(__name__)


<<<<<<< HEAD
class IODescriptorShotgunEntity(IODescriptorBase):
=======
class IODescriptorShotgunEntity(IODescriptorDownloadable):
>>>>>>> 8a451b73
    """
    Represents a shotgun entity to which apps have been attached.
    This can be an attachment field on any entity. Typically it will be
    a pipeline configuration. In that configuration, the descriptor represents
    a 'cloud based configuration'. It could also be a custom entity or non-project
    entity in the case you want to store a descriptor (app, engine or config)
    that can be easily accessed from any project.

    There are two ways of addressing an entity.

    {
     type: shotgun,
     entity_type: CustomEntity01,   # entity type
     name: tk-foo,                  # name of the record in shotgun (i.e. 'code' field)
     project_id: 123,               # optional project id. If omitted, name is assumed to be unique.
     field: sg_config,              # attachment field where payload can be found
     version: 456                   # attachment id of particular attachment
    }

    or

    {
     type: shotgun,
     entity_type: CustomEntity01,   # entity type
     id: 123,                       # id of the record in shotgun (i.e. 'id' field)
     field: sg_config,              # attachment field where payload can be found
     version: 456                   # attachment id of particular attachment
    }

    This can for example be used for attaching items to a pipeline configuration.
    Create an attachment field named sg_config, upload a zip file, and use the following
    descriptor:

    {type: shotgun, entity_type: PipelineConfiguration,
     name: primary, project_id: 123, field: sg_config, version: 1341}

    When a new zip file is uploaded, the attachment id (e.g. version) changes, resulting in
    a new descriptor.

    The latest version is defined as the current record available in Shotgun.
    """

    (_MODE_ID_BASED, _MODE_NAME_BASED) = range(2)

    def __init__(self, descriptor_dict, sg_connection):
        """
        Constructor

        :param descriptor_dict: descriptor dictionary describing the bundle
        :param sg_connection: Shotgun connection to associated site
        :return: Descriptor instance
        """
        super(IODescriptorShotgunEntity, self).__init__(descriptor_dict)

        # ensure project id is an int if specified
        self._project_link = None
        self._project_id = None
        self._entity_id = None

        if "id" in descriptor_dict:
            self._mode = self._MODE_ID_BASED
            self._validate_descriptor(
                descriptor_dict,
                required=["type", "entity_type", "id", "version", "field"],
                optional=[]
            )

            # convert to int
            try:
                self._entity_id = int(descriptor_dict["id"])
            except ValueError:
                raise TankDescriptorError("Invalid id in descriptor %s" % descriptor_dict)

            if "name" in descriptor_dict:
                raise TankDescriptorError(
                    "Shotgun descriptor cannot contain both name and id tokens: %s" % descriptor_dict
                )

        else:
            self._mode = self._MODE_NAME_BASED
            self._validate_descriptor(
                descriptor_dict,
                required=["type", "entity_type", "name", "version", "field"],
                optional=["project_id"]
            )

            self._name = descriptor_dict.get("name")

            if "project_id" in descriptor_dict:
                # convert to int
                try:
                    project_id_int = int(descriptor_dict["project_id"])
                except ValueError:
                    raise TankDescriptorError("Invalid project id in descriptor %s" % descriptor_dict)

                self._project_link = {"type": "Project", "id": project_id_int}
                self._project_id = project_id_int

        self._sg_connection = sg_connection
        self._entity_type = descriptor_dict.get("entity_type")
        self._field = descriptor_dict.get("field")

        # ensure version is an int if specified
        try:
            self._version = int(descriptor_dict["version"]) if "version" in descriptor_dict else None
        except ValueError:
            raise TankDescriptorError("Invalid version in descriptor %s" % descriptor_dict)

    def _get_bundle_cache_path(self, bundle_cache_root):
        """
        Given a cache root, compute a cache path suitable
        for this descriptor, using the 0.18+ path format.

        :param bundle_cache_root: Bundle cache root path
        :return: Path to bundle cache location
        """
        #
        # format for these paths will be
        #
        # for the syntax when name and project is specified:
        # bundle_cache/sg/SITE_NAME/EntityType.AttachmentField/[ProjectId_]NameField/AttachmentId
        #
        # bundle_cache/sg/wintermute/PipelineConfiguration.sg_config/p509_Primary/v25283
        #
        #
        # for the syntax when id is specified:
        # bundle_cache/sg/SITE_NAME/EntityType.AttachmentField/entity_id/AttachmentId
        #
        # bundle_cache/sg/wintermute/PipelineConfiguration.sg_config/12345/v25283
        #
        # note: readability is promoted here - if in the future we discover issues with MAXPATH,
        #       we turn the wintermute/PipelineConfiguration.sg_config/p509_Primary part into
        #       a hash.

        # Firstly, because the bundle cache can be global, make sure we include the sg site name.
        # first, get site only; https://www.FOO.com:8080 -> www.foo.com
        base_url = urlparse.urlparse(self._sg_connection.base_url).netloc.split(":")[0].lower()
        # make it as short as possible for hosted sites
        base_url = base_url.replace(".shotgunstudio.com", "")

        if self._mode == self._MODE_NAME_BASED:
            # the name field and project id
            name_field = self._name if self._project_id is None else "p%d_%s" % (self._project_id, self._name)
        elif self._mode == self._MODE_ID_BASED:
            name_field = str(self._entity_id)

        return os.path.join(
            bundle_cache_root,
            "sg",
            base_url,
            "%s.%s" % (self._entity_type, self._field),
            name_field,
            self.get_version()
        )

    def get_system_name(self):
        """
        Returns a short name, suitable for use in configuration files
        and for folders on disk, e.g. 'tk-maya'
        """
        if self._mode == self._MODE_NAME_BASED:
            if self._project_id:
                name = "p%s_%s" % (self._project_id, self._name)
            else:
                name = self._name

        elif self._mode == self._MODE_ID_BASED:
            # e.g. 'PipelineConfiguration_1234'
            name = "%s_%s" % (self._entity_type, self._entity_id)

        return filesystem.create_valid_filename(name)

    def get_version(self):
        """
        Returns the version number string for this item.
        In this case, this is the linked shotgun attachment id.
        """
        return "v%s" % self._version

    def _download_local(self, destination_path):
        """
        Retrieves this version to local repo.
        Will exit early if app already exists local.

        :param destination_path: The directory path to which the shotgun entity is to be
        downloaded to.
        """
        try:
            shotgun.download_and_unpack_attachment(self._sg_connection, self._version, destination_path)
        except ShotgunAttachmentDownloadError as e:
            raise TankDescriptorError(
                "Failed to download %s from %s. Error: %s" % (self, self._sg_connection.base_url, e)
            )

    def get_latest_version(self, constraint_pattern=None):
        """
        Returns a descriptor object that represents the latest version.

        .. note:: The concept of constraint patterns doesn't apply to
                  shotgun attachment ids and any data passed via the
                  constraint_pattern argument will be ignored by this
                  method implementation.

        :param constraint_pattern: If this is specified, the query will be constrained
               by the given pattern. Version patterns are on the following forms:

                - v0.1.2, v0.12.3.2, v0.1.3beta - a specific version
                - v0.12.x - get the highest v0.12 version
                - v1.x.x - get the highest v1 version

        :returns: IODescriptorShotgunEntity object
        """
        if constraint_pattern:
            log.warning("%s does not support version constraint patterns." % self)

        log.debug("Finding latest version of %s..." % self)

        if self._mode == self._MODE_NAME_BASED:
            spec_name_fields = {
                "Project": "name",
                "Task": "content",
                "HumanUser": "name"
            }
            name_field = spec_name_fields.get(self._entity_type, "code")

            filters = [[name_field, "is", self._name]]

            if self._project_link:
                filters.append(["project", "is", self._project_link])

        elif self._mode == self._MODE_ID_BASED:
            filters = [["id", "is", self._entity_id]]

        data = self._sg_connection.find_one(self._entity_type, filters, [self._field])

        if data is None:
            raise TankDescriptorError("Cannot resolve descriptor %s in Shotgun!" % self)

        # attachment field is on the following form in the case a file has been
        # uploaded:
        #  {'name': 'v1.2.3.zip',
        #  'url': 'https://sg-media-usor-01.s3.amazonaws.com/...',
        #  'content_type': 'application/zip',
        #  'type': 'Attachment',
        #  'id': 139,
        #  'link_type': 'upload'}

        if data[self._field].get("link_type") != "upload":
            raise TankDescriptorError(
                "Latest version of %s is not an uploaded file: %s" % (self, data)
            )

        attachment_id = data[self._field].get("id")

        # make a descriptor dict
        if self._mode == self._MODE_NAME_BASED:
            descriptor_dict = {
                "type": "shotgun",
                "entity_type": self._entity_type,
                "field": self._field,
                "name": self._name,
                "version": attachment_id
            }

            if self._project_link:
                descriptor_dict["project_id"] = self._project_id

        elif self._mode == self._MODE_ID_BASED:
            descriptor_dict = {
                "type": "shotgun",
                "entity_type": self._entity_type,
                "field": self._field,
                "id": self._entity_id,
                "version": attachment_id
            }

        # and return a descriptor instance
        desc = IODescriptorShotgunEntity(descriptor_dict, self._sg_connection)
        desc.set_cache_roots(self._bundle_cache_root, self._fallback_roots)

        log.debug("Latest version resolved to %s" % desc)
        return desc

    def get_latest_cached_version(self, constraint_pattern=None):
        """
        Returns a descriptor object that represents the latest version
        that is locally avaiable in the bundle cache search path.

        :param constraint_pattern: If this is specified, the query will be constrained
               by the given pattern. Version patterns are on the following forms:

                - v0.1.2, v0.12.3.2, v0.1.3beta - a specific version
                - v0.12.x - get the highest v0.12 version
                - v1.x.x - get the highest v1 version

        :returns: instance deriving from IODescriptorBase or None if not found
        """
        if constraint_pattern:
            log.warning("%s does not support version constraint patterns." % self)

        log.debug("Looking for cached versions of %r..." % self)
        all_versions = self._get_locally_cached_versions().keys()
        log.debug("Found %d versions" % len(all_versions))

        # convert string of versions to ints
        all_versions_int = []
        for version_str in all_versions:
            # remove any prefix v
            if version_str[0] == "v":
                version_str = version_str[1:]
            try:
                all_versions_int.append(int(version_str))
            except ValueError:
                log.warning("%r: Ignoring invalid cached version number" % version_str)

        if len(all_versions_int) == 0:
            return None

        # make a descriptor dict
        if self._mode == self._MODE_NAME_BASED:
            descriptor_dict = {
                "type": "shotgun",
                "entity_type": self._entity_type,
                "field": self._field,
                "name": self._name,
                "version": max(all_versions_int)
            }

            if self._project_link:
                descriptor_dict["project_id"] = self._project_id

        elif self._mode == self._MODE_ID_BASED:
            descriptor_dict = {
                "type": "shotgun",
                "entity_type": self._entity_type,
                "field": self._field,
                "id": self._entity_id,
                "version": max(all_versions_int)
            }

        # and return a descriptor instance
        desc = IODescriptorShotgunEntity(descriptor_dict, self._sg_connection)
        desc.set_cache_roots(self._bundle_cache_root, self._fallback_roots)

        log.debug("Latest cached version resolved to %r" % desc)
        return desc

    def has_remote_access(self):
        """
        Probes if the current descriptor is able to handle
        remote requests. If this method returns, true, operations
        such as :meth:`download_local` and :meth:`get_latest_version`
        can be expected to succeed.

        :return: True if a remote is accessible, false if not.
        """
        # check if we can connect to Shotgun
        can_connect = True
        try:
            log.debug("%r: Probing if a connection to Shotgun can be established..." % self)
            self._sg_connection.connect()
            log.debug("...connection established!")
        except Exception as e:
            log.debug("...could not establish connection: %s" % e)
            can_connect = False
        return can_connect<|MERGE_RESOLUTION|>--- conflicted
+++ resolved
@@ -20,11 +20,7 @@
 log = LogManager.get_logger(__name__)
 
 
-<<<<<<< HEAD
-class IODescriptorShotgunEntity(IODescriptorBase):
-=======
 class IODescriptorShotgunEntity(IODescriptorDownloadable):
->>>>>>> 8a451b73
     """
     Represents a shotgun entity to which apps have been attached.
     This can be an attachment field on any entity. Typically it will be
