--- conflicted
+++ resolved
@@ -69,23 +69,23 @@
     :raises: :class:`TankInitError`
     """
     # first see if we can resolve a project id from this entity
-    project_info = __get_project_info(entity_type, entity_id, force_reread_shotgun_cache)
+    project_name = __get_project_name(entity_type, entity_id, force_reread_shotgun_cache)
 
     log.debug(
-        "The project id associated with %s %s was determined "
-        "to be %s" % (entity_type, entity_id, project_id)
+        "The project associated with %s %s was determined "
+        "to be %s" % (entity_type, entity_id, project_name)
     )
 
     # now given the project id, find the pipeline configurations
-<<<<<<< HEAD
-    if project_info is None:
-        raise TankError("Cannot find a valid %s with id %s in Shotgun! "
-                        "Please ensure that the object exists "
-                        "and that it has been linked up to a Toolkit "
-                        "enabled project." % (entity_type, entity_id))
-
-    # We use the project name for path resolution
-    project_name = project_info.get("name", "site")
+    if project_name is None:
+        log.warning(
+            "%s %s is not associated with a project and "
+            "can therefore not be associated with a "
+            "pipeline configuration." % (entity_type, entity_id)
+        )
+        # Use "site" by default
+        project_name = "site"
+
 
     # Get the path to the pipeline configuration for this path
     pc_path = pipelineconfig_utils.get_config_install_location(project_name)
@@ -93,35 +93,6 @@
         raise TankError("There is no pipeline configuration associated with this project: '%s'" % project_name)
 
     return PipelineConfiguration(pc_path)
-=======
-    if project_id is None:
-        raise TankInitError(
-            "%s %s is not associated with a project and "
-            "can therefore not be associated with a "
-            "pipeline configuration." % (entity_type, entity_id)
-        )
-
-    # now find the pipeline configurations that are matching this project
-    data = _get_pipeline_configs(force_reread_shotgun_cache)
-    associated_sg_pipeline_configs = _get_pipeline_configs_for_project(project_id, data)
-
-    log.debug(
-        "Associated pipeline configurations are: %s" % pprint.pformat(associated_sg_pipeline_configs)
-    )
-
-    if len(associated_sg_pipeline_configs) == 0:
-        raise TankInitError(
-            "No pipeline configurations associated with %s %s." % (entity_type, entity_id)
-        )
-
-    # perform various validations to make sure the version of the sgtk codebase running
-    # is associated with the given configuration correctly, and if successful,
-    # create a pipeline configuration
-    return _validate_and_create_pipeline_configuration(
-        associated_sg_pipeline_configs,
-        source="%s %s" % (entity_type, entity_id)
-    )
->>>>>>> c26ae98b
 
 
 def from_path(path):
@@ -131,10 +102,6 @@
     The path can either be a path pointing directly at a pipeline configueration
     on disk or a path to an asset which belongs to a toolkit project.
 
-<<<<<<< HEAD
-    :param path: Path to a pipeline configuration or associated project folder
-    :returns: Pipeline Configuration object
-=======
     Validates that the currently loaded core API is compliant with the configuration
     associated with the entity and attempts to construct a :class:`PipelineConfiguration`.
 
@@ -170,7 +137,6 @@
     :returns: Pipeline Configuration instance
     :rtype: :class:`PipelineConfiguration`
     :raises: :class:`TankInitError`
->>>>>>> c26ae98b
     """
     if not isinstance(path, basestring):
         raise ValueError(
@@ -195,14 +161,6 @@
 
     # first see if someone is passing the path to an actual pipeline configuration
     if pipelineconfig_utils.is_pipeline_config(path):
-<<<<<<< HEAD
-        return PipelineConfiguration(path)
-
-    # Get the path to the pipeline configuration for this path
-    pc_path = pipelineconfig_utils.get_config_install_location(path)
-    if pc_path is None:
-        raise TankError("There is no pipeline configuration associated with this path:\n'%s'" % path)
-=======
 
         log.debug("The path %s points at a pipeline configuration." % path)
 
@@ -654,19 +612,13 @@
             matching_pipeline_configs.append(pc)
 
     return matching_pipeline_configs
->>>>>>> c26ae98b
-
-    return PipelineConfiguration(pc_path)
+
 
 #################################################################################################################
 # methods relating to maintaining a small cache to speed up initialization
 
-<<<<<<< HEAD
-def __get_project_info(entity_type, entity_id, force=False):
-=======
-
-def __get_project_id(entity_type, entity_id, force=False):
->>>>>>> c26ae98b
+
+def __get_project_name(entity_type, entity_id, force=False):
     """
     Connects to Shotgun and retrieves the project id for an entity.
 
@@ -693,19 +645,13 @@
     # get all local storages for this site
     entity_data = sg.find_one(entity_type, [["id", "is", entity_id]], ["project"])
 
-<<<<<<< HEAD
-    if entity_data and "project" in entity_data:
-        _add_to_lookup_cache(CACHE_KEY, entity_data["project"])
-        return entity_data["project"]
-
-=======
-    project_id = None
+    project_name = None
     if entity_data and entity_data["project"]:
-        # we have a project id! - cache this data
-        project_id = entity_data["project"]["id"]
-        _add_to_lookup_cache(CACHE_KEY, project_id)
-
-    return project_id
+        # we have a project name! - cache this data
+        project_name = entity_data["project"]["name"]
+        _add_to_lookup_cache(CACHE_KEY, project_name)
+
+    return project_name
 
 
 def _get_pipeline_configs(force=False):
@@ -777,7 +723,6 @@
     _add_to_lookup_cache(CACHE_KEY, data)
 
     return data
->>>>>>> c26ae98b
 
 
 def _load_lookup_cache():
@@ -851,4 +796,4 @@
     # this is to avoid connecting to shotgun if possible.
     sg_base_url = shotgun.get_associated_sg_base_url()
     root_path = LocalFileStorageManager.get_site_root(sg_base_url, LocalFileStorageManager.CACHE)
-    return os.path.join(root_path, constants.TOOLKIT_INIT_CACHE_FILE)+    return os.path.join(root_path, constants.TOOLKIT_INIT_CACHE_FILE)
