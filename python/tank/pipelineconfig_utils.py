# Copyright (c) 2013 Shotgun Software Inc.
# 
# CONFIDENTIAL AND PROPRIETARY
# 
# This work is provided "AS IS" and subject to the Shotgun Pipeline Toolkit 
# Source Code License included in this distribution package. See LICENSE.
# By accessing, using, copying or modifying this work you indicate your 
# agreement to the Shotgun Pipeline Toolkit Source Code License. All rights 
# not expressly granted therein are reserved by Shotgun Software Inc.

"""
Encapsulates the pipeline configuration and helps navigate and resolve paths
across storages, configurations etc.
"""

from __future__ import with_statement

import os
import sys

from .errors import (
    TankError,
    TankNotPipelineConfigurationError,
    TankInvalidInterpreterLocationError,
    TankFileDoesNotExistError,
    TankInvalidCoreLocationError
)

from . import constants
from . import LogManager
from .util import yaml_cache
from .util import ShotgunPath

log = LogManager.get_logger(__name__)


def is_localized(pipeline_config_path):
    """
    Returns true if the pipeline configuration contains a localized API
    
    :param pipeline_config_path: path to a pipeline configuration root folder
    :returns: true if localized, false if not
    """
    # first, make sure that this path is actually a pipeline configuration
    # path. otherwise, it cannot be localized :)
    if not is_pipeline_config(pipeline_config_path):
        return False

    return is_core_install_root(pipeline_config_path)

def is_core_install_root(path):
    """
    Returns true if the current path is a valid core API install root
    """
    # look for a localized API by searching for a shotgun.yml file
    api_file = os.path.join(path, "config", "shotgun.yml")
    return os.path.exists(api_file)

def is_pipeline_config(pipeline_config_path):
    """
    Returns true if the path points to the root of a pipeline configuration
    
    :param pipeline_config_path: path to a pipeline configuration root folder
    :returns: true if pipeline config, false if not
    """
    # probe by looking for the existence of a key config file.
    pc_file = os.path.join(pipeline_config_path, "config", constants.STORAGE_ROOTS_FILE)
    return os.path.exists(pc_file)

def get_metadata(pipeline_config_path):
    """
    Loads the pipeline config metadata (the pipeline_configuration.yml) file from disk.
    
    :param pipeline_config_path: path to a pipeline configuration root folder
    :returns: deserialized content of the file in the form of a dict.
    """

    # now read in the pipeline_configuration.yml file
    cfg_yml = os.path.join(
        pipeline_config_path,
        "config",
        constants.PIPELINECONFIG_FILE
    )

    try:
        data = yaml_cache.g_yaml_cache.get(cfg_yml, deepcopy_data=False)
        if data is None:
            raise Exception("File contains no data!")
    except Exception, e:
        raise TankError("Looks like a config file is corrupt. Please contact "
                        "support! File: '%s' Error: %s" % (cfg_yml, e))
    return data


def get_roots_metadata(pipeline_config_path):
    """
    Loads and validates the roots metadata file.
    
    The roots.yml file is a reflection of the local storages setup in Shotgun
    at project setup time and may contain anomalies in the path layout structure.
    
    The roots data will be prepended to paths and used for comparison so it is 
    critical that the paths are on a correct normalized form once they have been 
    loaded into the system.
    
    :param pipeline_config_path: Path to the root of a pipeline configuration,
                                 (excluding the "config" folder).  
    
    :returns: A dictionary structure with an entry for each storage defined. Each
              storage will have three keys mac_path, windows_path and linux_path, 
              for example
              { "primary"  : <ShotgunPath>,
                "textures" : <ShotgunPath>
              }
    """
    # now read in the roots.yml file
    # this will contain something like
    # {'primary': {'mac_path': '/studio', 'windows_path': None, 'linux_path': '/studio'}}
    roots_yml = os.path.join(
        pipeline_config_path,
        "config",
        constants.STORAGE_ROOTS_FILE
    )

    try:
        # if file is empty, initialize with empty dict...
        data = yaml_cache.g_yaml_cache.get(roots_yml, deepcopy_data=False) or {}
    except Exception, e:
        raise TankError("Looks like the roots file is corrupt. Please contact "
                        "support! File: '%s' Error: %s" % (roots_yml, e))

    # if there are more than zero storages defined, ensure one of them is the primary storage
    if len(data) > 0 and constants.PRIMARY_STORAGE_NAME not in data:
        raise TankError("Could not find a primary storage in roots file "
                        "for configuration %s!" % pipeline_config_path)

    # sanitize path data by passing it through the ShotgunPath
    shotgun_paths = {}
    for storage_name in data:
        shotgun_paths[storage_name] = ShotgunPath.from_shotgun_dict(data[storage_name])

    return shotgun_paths




####################################################################################################################
# Core API resolve utils 

def get_path_to_current_core():
    """
    Returns the local path of the currently executing code, assuming that this code is 
    located inside a standard toolkit install setup. If the code that is running is part
    of a localized pipeline configuration, the pipeline config root path
    will be returned, otherwise a 'studio' root will be returned.
    
    This method may not return valid results if there has been any symlinks set up as part of
    the install structure.
    
    :returns: string with path
    """
    curr_os_core_root = os.path.abspath(os.environ.get('STUDIO_TANK_PATH'))
    if not os.path.exists(curr_os_core_root):
        full_path_to_file = os.path.abspath(os.path.dirname(__file__))
        raise TankError("Cannot resolve the core configuration from the location of the Toolkit Code! "
                        "This can happen if you try to move or symlink the Toolkit API. The "
                        "Toolkit API is currently picked up from %s which is an "
                        "invalid location." % full_path_to_file)
    return curr_os_core_root
<<<<<<< HEAD
=======


def get_core_python_path_for_config(pipeline_config_path):
    """
    Returns the location of the Toolkit library associated with the given pipeline configuration.

    :param pipeline_config_path: path to a pipeline configuration

    :returns: Path to location where the Toolkit Python library associated with the config resides.
    :rtype: str
    """
    return os.path.join(_get_core_path_for_config(pipeline_config_path), "install", "core", "python")
>>>>>>> a271f109


def get_core_path_for_config(pipeline_config_path):
    """
    Returns the core api install location associated with the given pipeline configuration.

    In the case of a localized PC, it just returns the given path.
    Otherwise, it resolves the location via the core_xxxx.cfg files.
    
    :param pipeline_config_path: path to a pipeline configuration

    :returns: Path to the studio location root or pipeline configuration root or None if not resolved
    """
    try:
        return _get_core_path_for_config(pipeline_config_path)
    except:
        return None


def _get_core_path_for_config(pipeline_config_path):
    """
    Returns the core api install location associated with the given pipeline configuration.
    In the case of a localized PC, it just returns the given path.
    Otherwise, it resolves the location via the core_xxxx.cfg files.

    :param str pipeline_config_path: path to a pipeline configuration

    :returns: Path to the studio location root or pipeline configuration root or None if not resolved
    :rtype: str

    :raises TankFileDoesNotExistError: Raised if the core_xxxx.cfg file is missing for the
        pipeline configuration.
    :raises TankNotPipelineConfigurationError: Raised if the path is not referencing a pipeline configuration.
    :raises TankInvalidCoreLocationError: Raised if the core location specified in core_xxxx.cfg
        does not exist.
    """
    if is_localized(pipeline_config_path):
        # first, try to locate an install local to this pipeline configuration.
        # this would find any localized APIs.
        install_path = pipeline_config_path

    else:
        # this pipeline config is associated with a shared API (studio install)
        # follow the links defined in the configuration to establish which
        # setup it has been associated with.
        studio_linkback_file = _get_current_platform_core_location_file_name(pipeline_config_path)

        if not os.path.exists(studio_linkback_file):
            raise TankFileDoesNotExistError(
                "Configuration at '%s' without a localized core is missing a core location file at '%s'" %
                (pipeline_config_path, studio_linkback_file)
            )

        # this file will contain the path to the API which is meant to be used with this PC.
        install_path = None
        with open(studio_linkback_file, "rt") as fh:
            data = fh.read().strip() # remove any whitespace, keep text

        # expand any env vars that are used in the files. For example, you could have
        # an env variable $STUDIO_TANK_PATH=/sgtk/software/shotgun/studio and your
        # linkback file may just contain "$STUDIO_TANK_PATH" instead of an explicit path.
        data = os.path.expanduser(os.path.expandvars(data))
        if data not in ["None", "undefined"] and os.path.exists(data):
            install_path = data
        else:
            raise TankInvalidCoreLocationError(
                "Cannot find core location '%s' defined in "
                "config file '%s'." %
                (data, studio_linkback_file)
            )

    return install_path


def _get_current_platform_file_suffix():
    """
    Find the suffix for the current platform's configuration file.

    :returns: Suffix for the current platform's configuration file.
    :rtype: str
    """
    # Now find out the appropriate python interpreter file to search for
    if sys.platform == "darwin":
        return "Darwin"
    elif sys.platform == "win32":
        return "Windows"
    elif sys.platform.startswith("linux"):
        return "Linux"
    else:
        raise TankError("Unknown platform: %s." % sys.platform)


def _get_current_platform_interpreter_file_name(install_root):
    """
    Retrieves the path to the interpreter file for a given install root.

    :param str install_root: This can be the root to a studio install for a core
        or a pipeline configuration root.

    :returns: Path for the current platform's interpreter file.
    :rtype: str
    """
    return os.path.join(
        install_root, "config", "interpreter_%s.cfg" % _get_current_platform_file_suffix()
    )


def _get_current_platform_core_location_file_name(install_root):
    """
    Retrieves the path to the core location file for a given install root.

    :param str install_root: This can be the root to a studio install for a core
        or a pipeline configuration root.

    :returns: Path for the current platform's core location file.
    :rtype: str
    """
    return os.path.join(
        install_root, "config", "core_%s.cfg" % _get_current_platform_file_suffix()
    )


def _find_interpreter_location(pipeline_config_path):
    """
    Looks for a Python interpreter associated with this config.

    :param str pipeline_config_path: Config root to look for the interpreter.

    :raises TankInvalidInterpreterLocationError: Raised if the interpreter in the interpreter file doesn't
        exist.
    :raises TankFileDoesNotExistError: Raised if the interpreter file can't be found.

    :returns: Path to the interpreter or None if the interpreter file was missing.
    """
    interpreter_config_file = _get_current_platform_interpreter_file_name(pipeline_config_path)
    if os.path.exists(interpreter_config_file):
        with open(interpreter_config_file, "r") as f:
            path_to_python = f.read().strip()

        if not path_to_python or not os.path.exists(path_to_python):
            raise TankInvalidInterpreterLocationError(
                "Cannot find interpreter '%s' defined in "
                "config file '%s'." % (path_to_python, interpreter_config_file)
            )
        else:
            return path_to_python

    log.info("No interpreter file for the current platform found at '%s'." % interpreter_config_file)
    log.info("Using current python interpreter: '%s'" % sys.executable)
    return sys.executable


def get_python_interpreter_for_config(pipeline_config_path):
    """
    Retrieves the path to the Python interpreter for a given pipeline configuration
    path.

    Each pipeline configuration has three (one for Windows, one for macOS and one for Linux) interpreter
    files that provide a path to the Python interpreter used to launch the ``tank``
    command.

    If you require a `python` executable to launch a script that will use a pipeline configuration, it is
    recommended its associated Python interpreter.

    :param str pipeline_config_path: Path to the pipeline configuration root.

    :returns: Path to the Python interpreter for that configuration.
    :rtype: str

    :raises TankInvalidInterpreterLocationError: Raised if the interpreter in the interpreter file doesn't
        exist.
    :raises TankFileDoesNotExistError: Raised if the interpreter file can't be found.
    :raises TankNotPipelineConfigurationError: Raised if the pipeline configuration path is not
        a pipeline configuration.
    :raises TankInvalidCoreLocationError: Raised if the core location specified in core_xxxx.cfg
        does not exist.
    """
    if not is_pipeline_config(pipeline_config_path):
        raise TankNotPipelineConfigurationError(
            "The folder at '%s' does not contain a pipeline configuration." % pipeline_config_path
        )
    # Config is localized, we're supposed to find an interpreter file in it.
    if is_localized(pipeline_config_path):
        return _find_interpreter_location(pipeline_config_path)

    studio_path = get_core_path_for_config(pipeline_config_path)
    if studio_path is None:
        # lookup failed. fall back onto runtime introspection
        studio_path = get_path_to_current_core()

    return _find_interpreter_location(studio_path)


def resolve_all_os_paths_to_core(core_path):
    """
    Given a core path on the current os platform, 
    return paths for all platforms, 
    as cached in the install_locations system file

    :returns: dictionary with keys linux2, darwin and win32
    """
    # @todo - refactor this to return a ShotgunPath
    return _get_install_locations(core_path).as_system_dict()


def resolve_all_os_paths_to_config(pc_path):
    """
    Given a pipeline configuration path on the current os platform, 
    return paths for all platforms, as cached in the install_locations system file

    :returns: ShotgunPath object
    """
    return _get_install_locations(pc_path)


def get_config_install_location(path):
    """
    Given a pipeline configuration, return the location
    on the current platform.
    
    Loads the location metadata file from install_location.yml
    This contains a reflection of the paths given in the pipeline config entity.

    Returns the path that has been registered for this pipeline configuration 
    for the current OS. This is the path that has been defined in shotgun.
    
    This is useful when drive letter mappings or symlinks are being used to ensure
    a correct path resolution.
    
    This may return None if no path has been registered for the current os.
    
    :param path: Path to a pipeline configuration on disk.
    :returns: registered path, may be None.
    """
    return _get_install_locations(path).current_os


def _get_install_locations(path):
    """
    Given a pipeline configuration OR core location, return paths on all platforms.
    
    :param path: Path to a pipeline configuration on disk.
    :returns: ShotgunPath object
    """
    # basic sanity check
    if not os.path.exists(path):
        raise TankError("The core path '%s' does not exist on disk!" % path)
    
    # for other platforms, read in install_location
    location_file = os.path.join(path, "config", "install_location.yml")

    # load the config file
    try:
        location_data = yaml_cache.g_yaml_cache.get(location_file, deepcopy_data=False)
    except Exception, error:
        raise TankError("Cannot load core config file '%s'. Error: %s" % (location_file, error))

    # do some cleanup on this file - sometimes there are entries that say "undefined"
    # or is just an empty string - turn those into null values
    linux_path = location_data.get("Linux")
    macosx_path = location_data.get("Darwin")
    win_path = location_data.get("Windows")
    
    # this file may contain environment variables. Try to expand these.
    if linux_path:
        linux_path = os.path.expandvars(linux_path)     
    if macosx_path:
        macosx_path = os.path.expandvars(macosx_path) 
    if win_path:
        win_path = os.path.expandvars(win_path) 

    # lastly, sanity check the paths - sometimes these files contain non-path
    # values such as "None" or "unknown"
    if not linux_path or not linux_path.startswith("/"):
        linux_path = None
    if not macosx_path or not macosx_path.startswith("/"):
        macosx_path = None
    if not win_path or not (win_path.startswith("\\") or win_path[1] == ":"):
        win_path = None

    # sanitize data into a ShotgunPath and return data
    return ShotgunPath(win_path, linux_path, macosx_path)




####################################################################################################################
# utils for determining core version numbers

def get_currently_running_api_version():
    """
    Returns the version number string for the core API, 
    based on the code that is currently executing.
    
    :returns: version string, e.g. 'v1.2.3'. 'unknown' if a version number cannot be determined.
    """
    # read this from info.yml
    info_yml_path = os.path.join(get_path_to_current_core(), "info.yml")
    return _get_version_from_manifest(info_yml_path)


def get_core_api_version(core_install_root):
    """
    Returns the version string for the core api associated with this config.
    This method is 'forgiving' and in the case no associated core API can be 
    found for this location, 'unknown' will be returned rather than 
    an exception raised. 

    :param core_install_root: Path to a core installation root, either the root of a pipeline
                              configuration, or the root of a "bare" studio code location.
    :returns: version str e.g. 'v1.2.3', 'unknown' if no version could be determined. 
    """
    # now try to get to the info.yml file to get the version number
    info_yml_path = os.path.join(core_install_root, "info.yml")
    return _get_version_from_manifest(info_yml_path)
    
def _get_version_from_manifest(info_yml_path):
    """
    Helper method. 
    Returns the version given a manifest.
    
    :param info_yml_path: path to manifest file.
    :returns: Always a string, 'unknown' if data cannot be found
    """
    try:
        data = yaml_cache.g_yaml_cache.get(info_yml_path, deepcopy_data=False)
        data = str(data.get("version", "unknown"))
    except Exception:
        data = "unknown"

    return data

<|MERGE_RESOLUTION|>--- conflicted
+++ resolved
@@ -167,8 +167,6 @@
                         "Toolkit API is currently picked up from %s which is an "
                         "invalid location." % full_path_to_file)
     return curr_os_core_root
-<<<<<<< HEAD
-=======
 
 
 def get_core_python_path_for_config(pipeline_config_path):
@@ -180,8 +178,7 @@
     :returns: Path to location where the Toolkit Python library associated with the config resides.
     :rtype: str
     """
-    return os.path.join(_get_core_path_for_config(pipeline_config_path), "install", "core", "python")
->>>>>>> a271f109
+    return os.path.join(_get_core_path_for_config(pipeline_config_path), "python")
 
 
 def get_core_path_for_config(pipeline_config_path):
