# Copyright (c) 2013 Shotgun Software Inc.
#
# CONFIDENTIAL AND PROPRIETARY
#
# This work is provided "AS IS" and subject to the Shotgun Pipeline Toolkit
# Source Code License included in this distribution package. See LICENSE.
# By accessing, using, copying or modifying this work you indicate your
# agreement to the Shotgun Pipeline Toolkit Source Code License. All rights
# not expressly granted therein are reserved by Shotgun Software Inc.

"""
Encapsulates the pipeline configuration and helps navigate and resolve paths
across storages, configurations etc.
"""

from __future__ import with_statement

import os

from . import constants
from . import LogManager

from .util import yaml_cache
from .util import ShotgunPath
<<<<<<< HEAD
from .util.shotgun import get_deferred_sg_connection
=======
from .util.shotgun import get_deferred_sg_connection, get_sg_connection
>>>>>>> f83e9143

from .errors import TankError

log = LogManager.get_logger(__name__)


def is_localized(pipeline_config_path):
    """
    Returns true if the pipeline configuration contains a localized API
    
    :param pipeline_config_path: path to a pipeline configuration root folder
    :returns: true if localized, false if not
    """
    # first, make sure that this path is actually a pipeline configuration
    # path. otherwise, it cannot be localized :)
    if not is_pipeline_config(pipeline_config_path):
        return False

    return is_core_install_root(pipeline_config_path)


def is_core_install_root(path):
    """
    Returns true if the current path is a valid core API install root
    """
    # look for a localized API by searching for a _core_upgrader.py file
    api_file = os.path.join(path, "install", "core", "_core_upgrader.py")
    return os.path.exists(api_file)


def is_pipeline_config(pipeline_config_path):
    """
    Returns true if the path points to the root of a pipeline configuration
    
    :param pipeline_config_path: path to a pipeline configuration root folder
    :returns: true if pipeline config, false if not
    """
    # probe by looking for the existence of a key config file.
    pc_file = os.path.join(pipeline_config_path, "config", "core", constants.PIPELINECONFIG_FILE)
    return os.path.exists(pc_file)


def get_metadata(pipeline_config_path):
    """
    Loads the pipeline config metadata (the pipeline_configuration.yml) file from disk.
    
    :param pipeline_config_path: path to a pipeline configuration root folder
    :returns: deserialized content of the file in the form of a dict.
    """

    # now read in the pipeline_configuration.yml file
    cfg_yml = os.path.join(
        pipeline_config_path,
        "config",
        "core",
        constants.PIPELINECONFIG_FILE
    )

    try:
        data = yaml_cache.g_yaml_cache.get(cfg_yml, deepcopy_data=False)
        if data is None:
            raise Exception("File contains no data!")
    except Exception as e:
        raise TankError("Looks like a config file is corrupt. Please contact "
                        "support! File: '%s' Error: %s" % (cfg_yml, e))
<<<<<<< HEAD
=======

    # DD Hackery: Get the project from DD_SHOW instead of from yaml file
    if not data.get("pc_id", None):

        # Get the shotgun connection object
        sg = get_sg_connection()

        # First check if we are in a show environment
        dd_show = os.environ.get("DD_SHOW", None)
        if dd_show:

            # Default PipelineConfiguration name is "Primary"
            pc_name = data.get("pc_name", "Primary")

            # Get the PipelineConfiguration for this show
            filters = [["code", "is", pc_name], ["project.Project.tank_name", "is", dd_show]]

            try:
                pc_entity = sg.find_one("PipelineConfiguration", filters, ["project"])
                if pc_entity is None:
                    raise TankError

                data["project_name"]    = pc_entity["project"].get("name")
                data["project_id"]      = pc_entity["project"].get("id")
                data["pc_id"]           = pc_entity.get("id")
                data["pc_name"]         = pc_name

            except TankError as e:
                log.warning("Cannot find PipelineConfiguration for show: '%s'. " \
                    "Falling back on Site PipelineConfiguration." % dd_show)
                pass

        # Else return the Site PipelineConfiguration
        if not data.get("pc_id", None):

            # Get the PipelineConfiguration, filtered by ID 1
            pc_entity = sg.find_one("PipelineConfiguration", [["id", "is", 1]], ["code"])
            if pc_entity is None:
                raise TankError("Cannot find Site PipelineConfiguration.")

            data["pc_id"]           = pc_entity.get("id")
            data["pc_name"]         = pc_entity.get("code")                

>>>>>>> f83e9143
    return data


def get_roots_metadata(pipeline_config_path):
    """
    Loads and validates the roots metadata file.
    
    The roots.yml file is a reflection of the local storages setup in Shotgun
    at project setup time and may contain anomalies in the path layout structure.
    
    The roots data will be prepended to paths and used for comparison so it is 
    critical that the paths are on a correct normalized form once they have been 
    loaded into the system.
    
    :param pipeline_config_path: Path to the root of a pipeline configuration,
                                 (excluding the "config" folder).  
    
    :returns: A dictionary structure with an entry for each storage defined. Each
              storage will have three keys mac_path, windows_path and linux_path, 
              for example
              { "primary"  : <ShotgunPath>,
                "textures" : <ShotgunPath>
              }
    """
    # now read in the roots.yml file
    # this will contain something like
    # {'primary': {'mac_path': '/studio', 'windows_path': None, 'linux_path': '/studio'}}
    roots_yml = os.path.join(
        pipeline_config_path,
        "config",
        "core",
        constants.STORAGE_ROOTS_FILE
    )

    try:
        # if file is empty, initialize with empty dict...
        data = yaml_cache.g_yaml_cache.get(roots_yml, deepcopy_data=False) or {}
    except Exception as e:
        raise TankError("Looks like the roots file is corrupt. Please contact "
                        "support! File: '%s' Error: %s" % (roots_yml, e))

    # if there are more than zero storages defined, ensure one of them is the primary storage
    if len(data) > 0 and constants.PRIMARY_STORAGE_NAME not in data:
        raise TankError("Could not find a primary storage in roots file "
                        "for configuration %s!" % pipeline_config_path)

    # sanitize path data by passing it through the ShotgunPath
    shotgun_paths = {}
    for storage_name in data:
        shotgun_paths[storage_name] = ShotgunPath.from_shotgun_dict(data[storage_name])

    return shotgun_paths


####################################################################################################################
# Core API resolve utils

def get_path_to_current_core():
    """
    Returns the local path of the currently executing code, assuming that this code is 
    located inside a standard toolkit install setup. If the code that is running is part
    of a localized pipeline configuration, the pipeline config root path
    will be returned, otherwise a 'studio' root will be returned.
    
    This method may not return valid results if there has been any symlinks set up as part of
    the install structure.
    
    :returns: string with path
    """
    curr_os_core_root = os.path.abspath(os.path.join( os.path.dirname(__file__), "..", "..", "..", ".."))
    if not os.path.exists(curr_os_core_root):
        full_path_to_file = os.path.abspath(os.path.dirname(__file__))
        raise TankError("Cannot resolve the core configuration from the location of the Toolkit Code! "
                        "This can happen if you try to move or symlink the Toolkit API. The "
                        "Toolkit API is currently picked up from %s which is an "
                        "invalid location." % full_path_to_file)
    return curr_os_core_root


def _create_installed_config_descriptor(pipeline_config_path):
    """
    Creates an InstalledConfigurationDescriptor for the pipeline configuration
    at the given location.

    :param str pipeline_config_path: Path to the installed pipeline configuration.

    :returns: An :class:`sgtk.descriptor.InstalledConfigurationDescriptor` instance.
    """
    # Do a local import to avoid circular imports. This happens because descriptor_installed_config
    # and pipelineconfig_utils import each other. At some point we will refactor the functionality from
    # this file on the ConfigDescriptor objects and these circular includes won't be necessary anymore.
    from .descriptor import Descriptor, create_descriptor
    return create_descriptor(
        get_deferred_sg_connection(),
        Descriptor.INSTALLED_CONFIG,
        dict(path=pipeline_config_path, type="path")
    )


def get_core_python_path_for_config(pipeline_config_path):
    """
    Returns the location of the Toolkit library associated with the given pipeline configuration.

    :param pipeline_config_path: path to a pipeline configuration

    :returns: Path to location where the Toolkit Python library associated with the config resides.
    :rtype: str
    """
    return os.path.join(
        _create_installed_config_descriptor(pipeline_config_path).associated_core_descriptor["path"],
        "python"
    )


def get_core_path_for_config(pipeline_config_path):
    """
    Returns the core api install location associated with the given pipeline configuration.

    In the case of a localized PC, it just returns the given path.
    Otherwise, it resolves the location via the core_xxxx.cfg files.

    :param pipeline_config_path: path to a pipeline configuration

    :returns: Path to the studio location root or pipeline configuration root or None if not resolved
    """
    try:
        # Associated core descriptor gives us the path to the <config-or-studio-root>/install/core
        # folder, so we'll strip out a few folders to get to the <config-or-studio-root>
        studio_folder = os.path.join(
            # <config-or-studio-root>/install/core
            _create_installed_config_descriptor(pipeline_config_path).associated_core_descriptor["path"],
            # <config-or-studio-root>/install
            "..",
            # <config-or-studio-root>/
            ".."
        )
        studio_folder = os.path.normpath(studio_folder)
        return studio_folder
    except Exception:
        return None


def get_sgtk_module_path():
    """
    Returns the path to ``sgtk`` module. This path can be used by another process to update its
    ``PYTHONPATH`` and use the same ``sgtk`` module as the process invoking this method.

    For example, if the Toolkit core was installed at
    ``/home/user/.shotgun/bundle_cache/app_store/tk-core/v0.18.94``, the method would return
    ``/home/user/.shotgun/bundle_cache/app_store/tk-core/v0.18.94/python``.

    .. note:: This method can be invoked for cores that are part of a pipeline configuration, that
              lives inside the bundle cache or a development copy of the core.

    :returns: Path to the ``sgtk`` module on disk.
    """
    return os.path.join(get_path_to_current_core(), "install", "core", "python")


def get_python_interpreter_for_config(pipeline_config_path):
    """
    Retrieves the path to the Python interpreter for a given pipeline configuration
    path.

    Each pipeline configuration has three (one for Windows, one for macOS and one for Linux) interpreter
    files that provide a path to the Python interpreter used to launch the ``tank``
    command.

    If you require a `python` executable to launch a script that will use a pipeline configuration, it is
    recommended its associated Python interpreter.

    .. deprecated:: v0.18.94
        You can now access the content of the ``interpreter_*.yml``
        through the :meth:`ConfigDescriptor.python_interpreter` property.

        >>> engine = sgtk.platform.current_engine()
        >>> descriptor = engine.sgtk.configuration_descriptor
        >>> print descriptor.python_interpreter

    :param str pipeline_config_path: Path to the pipeline configuration root.

    :returns: Path to the Python interpreter for that configuration.
    :rtype: str

    :raises TankInvalidInterpreterLocationError: Raised if the interpreter in the interpreter file doesn't
        exist.
    :raises TankFileDoesNotExistError: Raised if the interpreter file can't be found.
    :raises TankNotPipelineConfigurationError: Raised if the pipeline configuration path is not
        a pipeline configuration.
    :raises TankInvalidCoreLocationError: Raised if the core location specified in core_xxxx.cfg
        does not exist.
    """
    return _create_installed_config_descriptor(pipeline_config_path).python_interpreter


def resolve_all_os_paths_to_core(core_path):
    """
    Given a core path on the current os platform, 
    return paths for all platforms, 
    as cached in the install_locations system file

    :returns: dictionary with keys linux2, darwin and win32
    """
    # @todo - refactor this to return a ShotgunPath
    return _get_install_locations(core_path).as_system_dict()


def resolve_all_os_paths_to_config(pc_path):
    """
    Given a pipeline configuration path on the current os platform, 
    return paths for all platforms, as cached in the install_locations system file

    :returns: ShotgunPath object
    """
    return _get_install_locations(pc_path)


def get_config_install_location(path):
    """
    Given a pipeline configuration, return the location
    on the current platform.
    
    Loads the location metadata file from install_location.yml
    This contains a reflection of the paths given in the pipeline config entity.

    Returns the path that has been registered for this pipeline configuration 
    for the current OS. This is the path that has been defined in shotgun.
    
    This is useful when drive letter mappings or symlinks are being used to ensure
    a correct path resolution.
    
    This may return None if no path has been registered for the current os.
    
    :param path: Path to a pipeline configuration on disk.
    :returns: registered path, may be None.
    """
    return _get_install_locations(path).current_os


def _get_install_locations(path):
    """
    Given a pipeline configuration OR core location, return paths on all platforms.
    
    :param path: Path to a pipeline configuration on disk.
    :returns: ShotgunPath object
    """
    # basic sanity check
    if not os.path.exists(path):
        raise TankError("The core path '%s' does not exist on disk!" % path)
    
    # for other platforms, read in install_location
    location_file = os.path.join(path, "config", "core", "install_location.yml")

    # load the config file
    try:
        location_data = yaml_cache.g_yaml_cache.get(location_file, deepcopy_data=False) or {}
    except Exception as error:
        raise TankError("Cannot load core config file '%s'. Error: %s" % (location_file, error))

    # do some cleanup on this file - sometimes there are entries that say "undefined"
    # or is just an empty string - turn those into null values
    linux_path = location_data.get("Linux")
    macosx_path = location_data.get("Darwin")
    win_path = location_data.get("Windows")
    
    # this file may contain environment variables. Try to expand these.
    if linux_path:
        linux_path = os.path.expandvars(linux_path)     
    if macosx_path:
        macosx_path = os.path.expandvars(macosx_path) 
    if win_path:
        win_path = os.path.expandvars(win_path) 

    # lastly, sanity check the paths - sometimes these files contain non-path
    # values such as "None" or "unknown"
    if not linux_path or not linux_path.startswith("/"):
        linux_path = None
    if not macosx_path or not macosx_path.startswith("/"):
        macosx_path = None
    if not win_path or not (win_path.startswith("\\") or win_path[1] == ":"):
        win_path = None

    # sanitize data into a ShotgunPath and return data
    return ShotgunPath(win_path, linux_path, macosx_path)


####################################################################################################################
# utils for determining core version numbers

def get_currently_running_api_version():
    """
    Returns the version number string for the core API, 
    based on the code that is currently executing.
    
    :returns: version string, e.g. 'v1.2.3'. 'unknown' if a version number cannot be determined.
    """
    # read this from info.yml
    info_yml_path = os.path.join(get_path_to_current_core(), "install", "core", "info.yml")
    return _get_version_from_manifest(info_yml_path)


def get_core_api_version(core_install_root):
    """
    Returns the version string for the core api associated with this config.
    This method is 'forgiving' and in the case no associated core API can be 
    found for this location, 'unknown' will be returned rather than 
    an exception raised. 

    :param core_install_root: Path to a core installation root, either the root of a pipeline
                              configuration, or the root of a "bare" studio code location.
    :returns: version str e.g. 'v1.2.3', 'unknown' if no version could be determined. 
    """
    # now try to get to the info.yml file to get the version number
    info_yml_path = os.path.join(core_install_root, "install", "core", "info.yml")
    return _get_version_from_manifest(info_yml_path)


def _get_version_from_manifest(info_yml_path):
    """
    Helper method. 
    Returns the version given a manifest.
    
    :param info_yml_path: path to manifest file.
    :returns: Always a string, 'unknown' if data cannot be found
    """
    try:
        data = yaml_cache.g_yaml_cache.get(info_yml_path, deepcopy_data=False) or {}
        data = str(data.get("version", "unknown"))
    except Exception:
        data = "unknown"

    return data<|MERGE_RESOLUTION|>--- conflicted
+++ resolved
@@ -22,11 +22,7 @@
 
 from .util import yaml_cache
 from .util import ShotgunPath
-<<<<<<< HEAD
 from .util.shotgun import get_deferred_sg_connection
-=======
-from .util.shotgun import get_deferred_sg_connection, get_sg_connection
->>>>>>> f83e9143
 
 from .errors import TankError
 
@@ -92,52 +88,6 @@
     except Exception as e:
         raise TankError("Looks like a config file is corrupt. Please contact "
                         "support! File: '%s' Error: %s" % (cfg_yml, e))
-<<<<<<< HEAD
-=======
-
-    # DD Hackery: Get the project from DD_SHOW instead of from yaml file
-    if not data.get("pc_id", None):
-
-        # Get the shotgun connection object
-        sg = get_sg_connection()
-
-        # First check if we are in a show environment
-        dd_show = os.environ.get("DD_SHOW", None)
-        if dd_show:
-
-            # Default PipelineConfiguration name is "Primary"
-            pc_name = data.get("pc_name", "Primary")
-
-            # Get the PipelineConfiguration for this show
-            filters = [["code", "is", pc_name], ["project.Project.tank_name", "is", dd_show]]
-
-            try:
-                pc_entity = sg.find_one("PipelineConfiguration", filters, ["project"])
-                if pc_entity is None:
-                    raise TankError
-
-                data["project_name"]    = pc_entity["project"].get("name")
-                data["project_id"]      = pc_entity["project"].get("id")
-                data["pc_id"]           = pc_entity.get("id")
-                data["pc_name"]         = pc_name
-
-            except TankError as e:
-                log.warning("Cannot find PipelineConfiguration for show: '%s'. " \
-                    "Falling back on Site PipelineConfiguration." % dd_show)
-                pass
-
-        # Else return the Site PipelineConfiguration
-        if not data.get("pc_id", None):
-
-            # Get the PipelineConfiguration, filtered by ID 1
-            pc_entity = sg.find_one("PipelineConfiguration", [["id", "is", 1]], ["code"])
-            if pc_entity is None:
-                raise TankError("Cannot find Site PipelineConfiguration.")
-
-            data["pc_id"]           = pc_entity.get("id")
-            data["pc_name"]         = pc_entity.get("code")                
-
->>>>>>> f83e9143
     return data
 
 
@@ -359,16 +309,16 @@
     """
     Given a pipeline configuration, return the location
     on the current platform.
-    
+
     Loads the location metadata file from install_location.yml
     This contains a reflection of the paths given in the pipeline config entity.
 
     Returns the path that has been registered for this pipeline configuration 
     for the current OS. This is the path that has been defined in shotgun.
-    
+
     This is useful when drive letter mappings or symlinks are being used to ensure
     a correct path resolution.
-    
+
     This may return None if no path has been registered for the current os.
     
     :param path: Path to a pipeline configuration on disk.
