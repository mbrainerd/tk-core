# Copyright (c) 2013 Shotgun Software Inc.
#
# CONFIDENTIAL AND PROPRIETARY
#
# This work is provided "AS IS" and subject to the Shotgun Pipeline Toolkit
# Source Code License included in this distribution package. See LICENSE.
# By accessing, using, copying or modifying this work you indicate your
# agreement to the Shotgun Pipeline Toolkit Source Code License. All rights
# not expressly granted therein are reserved by Shotgun Software Inc.

"""
Encapsulates the pipeline configuration and helps navigate and resolve paths
across storages, configurations etc.
"""

from __future__ import with_statement

import os

from tank_vendor import yaml

from . import constants
from . import LogManager

from .util import yaml_cache
from .util import ShotgunPath
from .util.shotgun import get_deferred_sg_connection, get_sg_connection

from .errors import TankError

logger = LogManager.get_logger(__name__)


def has_core_descriptor(pipeline_config_path):
    """
    Returns ``True`` if the pipeline configuration contains a core descriptor
    file.

    :param pipeline_config_path: path to a pipeline configuration root folder
    :return: ``True`` if the core descriptor file exists, ``False`` otherwise
    """
    # probe by looking for the existence of a core api descriptor file
    return os.path.exists(_get_core_descriptor_file(pipeline_config_path))


def is_localized(pipeline_config_path):
    """
    Returns true if the pipeline configuration contains a localized API
    
    :param pipeline_config_path: path to a pipeline configuration root folder
    :returns: true if localized, false if not
    """
    # first, make sure that this path is actually a pipeline configuration
    # path. otherwise, it cannot be localized :)
    if not is_pipeline_config(pipeline_config_path):
        return False

    return is_core_install_root(pipeline_config_path)


def is_core_install_root(path):
    """
    Returns true if the current path is a valid core API install root
    """
    # look for a localized API by searching for a _core_upgrader.py file
    api_file = os.path.join(path, "_core_upgrader.py")
    return os.path.exists(api_file)


def is_pipeline_config(pipeline_config_path):
    """
    Returns true if the path points to the root of a pipeline configuration
    
    :param pipeline_config_path: path to a pipeline configuration root folder
    :returns: true if pipeline config, false if not
    """
    # probe by looking for the existence of a key config file.
    pc_file = os.path.join(pipeline_config_path, "config", "core", constants.PIPELINECONFIG_FILE)
    return os.path.exists(pc_file)


def get_metadata(pipeline_config_path):
    """
    Loads the pipeline config metadata (the pipeline_configuration.yml) file from disk.
    
    :param pipeline_config_path: path to a pipeline configuration root folder
    :returns: deserialized content of the file in the form of a dict.
    """

    # now read in the pipeline_configuration.yml file
    cfg_yml = os.path.join(
        pipeline_config_path,
        "config",
        "core",
        constants.PIPELINECONFIG_FILE
    )

    try:
        data = yaml_cache.g_yaml_cache.get(cfg_yml)
        if data is None:
            raise Exception("File contains no data!")
    except Exception as e:
        raise TankError("Looks like a config file is corrupt. Please contact "
                        "support! File: '%s' Error: %s" % (cfg_yml, e))

    # DD Hackery: Get the project from DD_SHOW instead of from yaml file
    if not data.get("pc_id", None):

        # Get the shotgun connection object
        sg = get_sg_connection()

        # First check if we are in a show environment
        dd_show = os.environ.get("DD_SHOW", None)
        if dd_show:

            # Default PipelineConfiguration name is "Primary"
            pc_name = data.get("pc_name", "Primary")

            # Get the PipelineConfiguration for this show
            filters = [["code", "is", pc_name], ["project.Project.tank_name", "is", dd_show]]

            try:
                pc_entity = sg.find_one("PipelineConfiguration", filters, ["project"])
                if pc_entity is None:
                    raise TankError

                data["project_name"]    = pc_entity["project"].get("name")
                data["project_id"]      = pc_entity["project"].get("id")
                data["pc_id"]           = pc_entity.get("id")
                data["pc_name"]         = pc_name

            except TankError as e:
                logger.warning("Cannot find PipelineConfiguration for show: '%s'. " \
                    "Falling back on Site PipelineConfiguration." % dd_show)
                pass

        # Else return the Site PipelineConfiguration
        if not data.get("pc_id", None):

            # Get the PipelineConfiguration, filtered by ID 1
            pc_entity = sg.find_one("PipelineConfiguration", [["id", "is", 1]], ["code"])
            if pc_entity is None:
                raise TankError("Cannot find Site PipelineConfiguration.")

            data["pc_id"]           = pc_entity.get("id")
            data["pc_name"]         = pc_entity.get("code")                

    return data


def get_roots_metadata(pipeline_config_path):
    """
    Loads and validates the roots metadata file.
    
    The roots.yml file is a reflection of the local storages setup in Shotgun
    at project setup time and may contain anomalies in the path layout structure.
    
    The roots data will be prepended to paths and used for comparison so it is 
    critical that the paths are on a correct normalized form once they have been 
    loaded into the system.
    
    :param pipeline_config_path: Path to the root of a pipeline configuration,
                                 (excluding the "config" folder).  
    
    :returns: A dictionary structure with an entry for each storage defined. Each
              storage will have three keys mac_path, windows_path and linux_path, 
              for example
              { "primary"  : <ShotgunPath>,
                "textures" : <ShotgunPath>
              }
    """
    # now read in the roots.yml file
    # this will contain something like
    # {'primary': {'mac_path': '/studio', 'windows_path': None, 'linux_path': '/studio'}}
    roots_yml = os.path.join(
        pipeline_config_path,
        "config",
        "core",
        constants.STORAGE_ROOTS_FILE
    )

    try:
        # if file is empty, initialize with empty dict...
        data = yaml_cache.g_yaml_cache.get(roots_yml, deepcopy_data=False) or {}
    except Exception as e:
        raise TankError("Looks like the roots file is corrupt. Please contact "
                        "support! File: '%s' Error: %s" % (roots_yml, e))

    # If there are more than one storage defined, ensure one of them is the primary storage
    # We need to keep this constraint as we are not able to keep roots definition
    # in the order they were defined, so this is the only way we can guarantee we
    # always use the same root for any template which does not have an explicit
    # root setting.
    if len(data) > 1 and constants.PRIMARY_STORAGE_NAME not in data:
        raise TankError(
            "Could not find a primary storage in multi-roots file "
            "for configuration %s!" % pipeline_config_path
        )

    # Sanitize path data by passing it through the ShotgunPath
    shotgun_paths = {}
    for storage_name, storage_definition in data.iteritems():
        shotgun_paths[storage_name] = ShotgunPath.from_shotgun_dict(storage_definition)
    return shotgun_paths


####################################################################################################################
# Core API resolve utils

def get_core_descriptor(pipeline_config_path, shotgun_connection, bundle_cache_fallback_paths=None):
    """
    Returns a descriptor object for the uri/dict defined in the config's
    ``core_api.yml`` file (if it exists).

    If the config does not define a core descriptor file, then ``None`` will be
    returned.

    :param str pipeline_config_path: The path to the pipeline configuration
    :param shotgun_connection: An open connection to shotgun
    :param bundle_cache_fallback_paths: bundle cache search path

    :return: A core descriptor object
    """

    # avoid circular dependencies
    from .descriptor import (
        Descriptor,
        create_descriptor,
        is_descriptor_version_missing
    )

    descriptor_file_path = _get_core_descriptor_file(pipeline_config_path)

    if not os.path.exists(descriptor_file_path):
        return None

    # the core_api.yml contains info about the core:
    #
    # location:
    #    name: tk-core
    #    type: app_store
    #    version: v0.16.34

    logger.debug("Found core descriptor file '%s'" % descriptor_file_path)

    # read the file first
    fh = open(descriptor_file_path, "rt")
    try:
        data = yaml.load(fh)
        core_descriptor_dict = data["location"]
    except Exception as e:
        raise TankError(
            "Cannot read invalid core descriptor file '%s': %s" %
            (descriptor_file_path, e)
        )
    finally:
        fh.close()

    # we have a core descriptor specification. Get a descriptor object for it
    logger.debug(
        "Config has a specific core defined in core/core_api.yml: %s" %
        core_descriptor_dict,
    )

    # when core is specified, check if it defines a specific version or not
    use_latest = is_descriptor_version_missing(core_descriptor_dict)

    return create_descriptor(
        shotgun_connection,
        Descriptor.CORE,
        core_descriptor_dict,
        fallback_roots=bundle_cache_fallback_paths or [],
        resolve_latest=use_latest
    )


def get_path_to_current_core():
    """
    Returns the local path of the currently executing code, assuming that this code is 
    located inside a standard toolkit install setup. If the code that is running is part
    of a localized pipeline configuration, the pipeline config root path
    will be returned, otherwise a 'studio' root will be returned.
    
    This method may not return valid results if there has been any symlinks set up as part of
    the install structure.
    
    :returns: string with path
    """
    import prez
    return prez.derive(__file__).path


def _create_installed_config_descriptor(pipeline_config_path):
    """
    Creates an InstalledConfigurationDescriptor for the pipeline configuration
    at the given location.

    :param str pipeline_config_path: Path to the installed pipeline configuration.

    :returns: An :class:`sgtk.descriptor.InstalledConfigurationDescriptor` instance.
    """
    # Do a local import to avoid circular imports. This happens because descriptor_installed_config
    # and pipelineconfig_utils import each other. At some point we will refactor the functionality from
    # this file on the ConfigDescriptor objects and these circular includes won't be necessary anymore.
    from .descriptor import Descriptor, create_descriptor
    return create_descriptor(
        get_deferred_sg_connection(),
        Descriptor.INSTALLED_CONFIG,
        dict(path=pipeline_config_path, type="path")
    )


def get_core_python_path_for_config(pipeline_config_path):
    """
    Returns the location of the Toolkit library associated with the given pipeline configuration.

    :param pipeline_config_path: path to a pipeline configuration

    :returns: Path to location where the Toolkit Python library associated with the config resides.
    :rtype: str
    """
    return os.path.join(get_core_path_for_config(pipeline_config_path), "python")


def get_core_path_for_config(pipeline_config_path):
    """
    Returns the core api install location associated with the given pipeline configuration.

    In the case of a localized PC, it just returns the given path.
    Otherwise, it resolves the location via the core_xxxx.cfg files.

    :param pipeline_config_path: path to a pipeline configuration

    :returns: Path to the studio location root or pipeline configuration root or None if not resolved
    """
    if is_localized(pipeline_config_path):
        # first, try to locate an install local to this pipeline configuration.
        # this would find any localized APIs.
        return pipeline_config_path

    data = get_metadata(pipeline_config_path)
    return get_core_install_location(data.get("project_name"))

def get_sgtk_module_path():
    """
    Returns the path to ``sgtk`` module. This path can be used by another process to update its
    ``PYTHONPATH`` and use the same ``sgtk`` module as the process invoking this method.

    For example, if the Toolkit core was installed at
    ``/home/user/.shotgun/bundle_cache/app_store/tk-core/v0.18.94``, the method would return
    ``/home/user/.shotgun/bundle_cache/app_store/tk-core/v0.18.94/python``.

    .. note:: This method can be invoked for cores that are part of a pipeline configuration, that
              lives inside the bundle cache or a development copy of the core.

    :returns: Path to the ``sgtk`` module on disk.
    """
    return os.path.join(get_path_to_current_core(), "python")


def get_python_interpreter_for_config(pipeline_config_path):
    """
    Retrieves the path to the Python interpreter for a given pipeline configuration
    path.

    Each pipeline configuration has three (one for Windows, one for macOS and one for Linux) interpreter
    files that provide a path to the Python interpreter used to launch the ``tank``
    command.

    If you require a `python` executable to launch a script that will use a pipeline configuration, it is
    recommended its associated Python interpreter.

    .. deprecated:: v0.18.94
        You can now access the content of the ``interpreter_*.yml``
        through the :meth:`ConfigDescriptor.python_interpreter` property.

        >>> engine = sgtk.platform.current_engine()
        >>> descriptor = engine.sgtk.configuration_descriptor
        >>> print descriptor.python_interpreter

    :param str pipeline_config_path: Path to the pipeline configuration root.

    :returns: Path to the Python interpreter for that configuration.
    :rtype: str

    :raises TankInvalidInterpreterLocationError: Raised if the interpreter in the interpreter file doesn't
        exist.
    :raises TankFileDoesNotExistError: Raised if the interpreter file can't be found.
    :raises TankNotPipelineConfigurationError: Raised if the pipeline configuration path is not
        a pipeline configuration.
    :raises TankInvalidCoreLocationError: Raised if the core location specified in core_xxxx.cfg
        does not exist.
    """
    return _create_installed_config_descriptor(pipeline_config_path).python_interpreter


def resolve_all_os_paths_to_core(core_path):
    """
    Given a core path on the current os platform, 
    return paths for all platforms, 
    as cached in the install_locations system file

    :returns: dictionary with keys linux2, darwin and win32
    """
    # @todo - refactor this to return a ShotgunPath
    return _get_install_locations(core_path).as_system_dict()


def resolve_all_os_paths_to_config(pc_path):
    """
    Given a pipeline configuration path on the current os platform, 
    return paths for all platforms, as cached in the install_locations system file

    :returns: ShotgunPath object
    """
    return _get_install_locations(pc_path)


def get_core_install_location(level_or_path=None):
    """
    Given a project name or path on disk, return the location of the core api location
    """
    return get_package_install_location('sgtk_core', level_or_path)


def get_config_install_location(level_or_path=None):
    """
    Given a project name or path on disk, return the location of the core api location
    """
    return get_package_install_location('sgtk_config', level_or_path)


def get_package_install_location(package_name, level_or_path=None):
    """
    Given a project name or path on disk, return the location of a given package
    """
    import prez

    # HACK: Use dd.runtime to resolve test branches until #99460 is resolved
    if "DD_TEST_BRANCHES" in os.environ:
        from dd import ddos
        from dd.runtime.info import getVersionToBeLoaded, locateNearestDistribution

        version = getVersionToBeLoaded(package_name)
        path = locateNearestDistribution(package_name, version, ddos.getOsInfo())

        # If the resolved distribution comes from the local work area, return that
        if prez.Level.parse(prez.derive(path).source.name).isWorkarea:
            return path

    # Get the current environment
    env = prez.Environment.current()

    # HACK: First check if there is an override for this package until #99460 is resolved
    spec = os.environ.get("DD_WITH_OVERRIDE") or ""
    withOverrides = dict(x.partition("=")[::2] for x in spec.split(",") if x != "")
    if withOverrides.get(package_name):
        package_version = prez.Version.parse(withOverrides[package_name])
        return env.getDistribution(package_name, package_version).path

    # If site is specified, override env to operate at the facility level
    if level_or_path:
        if level_or_path == 'site':
            # Start with the current configuration so we maintain role, site, etc
            config = env.configuration.replace(level=prez.Level.facility())

        # Else if it is a path, derive the level from the path
        elif os.path.exists(os.path.expandvars(level_or_path)):
            config = env.configuration.replace(level=prez.Level.derive(level_or_path))

        # Else assume it is a level spec
        else:
            config = env.configuration.replace(level=prez.Level.parse(level_or_path.upper()))

    # Else just use the current configuration
    else:
        config = env.configuration

    # Get the environment for the updated configuration
    env = prez.Environment.forConfiguration(config)

    # Return the path to the resolved distribution
    return env.resolveDistribution(package_name).path


def _get_install_locations(path):
    """
    Given a pipeline configuration OR core location, return paths on all platforms.
    
    :param path: Path to a pipeline configuration on disk.
    :returns: ShotgunPath object
    """
    # basic sanity check
    if not os.path.exists(path):
        raise TankError("The core path '%s' does not exist on disk!" % path)
    
    # for other platforms, read in install_location
    location_file = os.path.join(path, "config", "core", "install_location.yml")

    # load the config file
    try:
        location_data = yaml_cache.g_yaml_cache.get(location_file, deepcopy_data=False) or {}
    except Exception as error:
        raise TankError("Cannot load core config file '%s'. Error: %s" % (location_file, error))

    # do some cleanup on this file - sometimes there are entries that say "undefined"
    # or is just an empty string - turn those into null values
    linux_path = location_data.get("Linux")
    macosx_path = location_data.get("Darwin")
    win_path = location_data.get("Windows")
    
    # this file may contain environment variables. Try to expand these.
    if linux_path:
        linux_path = os.path.expandvars(linux_path)     
    if macosx_path:
        macosx_path = os.path.expandvars(macosx_path) 
    if win_path:
        win_path = os.path.expandvars(win_path) 

    # lastly, sanity check the paths - sometimes these files contain non-path
    # values such as "None" or "unknown"
    if not linux_path or not linux_path.startswith("/"):
        linux_path = None
    if not macosx_path or not macosx_path.startswith("/"):
        macosx_path = None
    if not win_path or not (win_path.startswith("\\") or win_path[1] == ":"):
        win_path = None

    # sanitize data into a ShotgunPath and return data
    return ShotgunPath(win_path, linux_path, macosx_path)


####################################################################################################################
# utils for determining core version numbers

def get_currently_running_api_version():
    """
    Returns the version number string for the core API, 
    based on the code that is currently executing.
    
    :returns: version string, e.g. 'v1.2.3'. 'unknown' if a version number cannot be determined.
    """
    # read this from info.yml
    info_yml_path = os.path.join(get_path_to_current_core(), "info.yml")
    return _get_version_from_manifest(info_yml_path)


def get_core_api_version(core_install_root):
    """
    Returns the version string for the core api associated with this config.
    This method is 'forgiving' and in the case no associated core API can be 
    found for this location, 'unknown' will be returned rather than 
    an exception raised. 

    :param core_install_root: Path to a core installation root, either the root of a pipeline
                              configuration, or the root of a "bare" studio code location.
    :returns: version str e.g. 'v1.2.3', 'unknown' if no version could be determined. 
    """
    # now try to get to the info.yml file to get the version number
    info_yml_path = os.path.join(core_install_root, "info.yml")
    return _get_version_from_manifest(info_yml_path)


def _get_version_from_manifest(info_yml_path):
    """
    Helper method. 
    Returns the version given a manifest.
    
    :param info_yml_path: path to manifest file.
    :returns: Always a string, 'unknown' if data cannot be found
    """
    try:
        data = yaml_cache.g_yaml_cache.get(info_yml_path) or {}
        data = str(data.get("version", "unknown"))
    except Exception:
        data = "unknown"

<<<<<<< HEAD
    return data
=======
    return data


def _get_core_descriptor_file(pipeline_config_path):
    """
    Helper method. Returns the path to the config's core_api.yml file.
    (May not exist)

    :param pipeline_config_path: path to the pipeline configuration on disk
    :return: A string path to the core_api.yml file within the config.
    """
    return os.path.join(
        pipeline_config_path,
        "config",
        "core",
        constants.CONFIG_CORE_DESCRIPTOR_FILE
    )
>>>>>>> c26ae98b
<|MERGE_RESOLUTION|>--- conflicted
+++ resolved
@@ -421,15 +421,15 @@
     Given a project name or path on disk, return the location of the core api location
     """
     return get_package_install_location('sgtk_core', level_or_path)
-
+    
 
 def get_config_install_location(level_or_path=None):
     """
     Given a project name or path on disk, return the location of the core api location
     """
     return get_package_install_location('sgtk_config', level_or_path)
-
-
+    
+    
 def get_package_install_location(package_name, level_or_path=None):
     """
     Given a project name or path on disk, return the location of a given package
@@ -560,7 +560,7 @@
     info_yml_path = os.path.join(core_install_root, "info.yml")
     return _get_version_from_manifest(info_yml_path)
 
-
+    
 def _get_version_from_manifest(info_yml_path):
     """
     Helper method. 
@@ -575,9 +575,6 @@
     except Exception:
         data = "unknown"
 
-<<<<<<< HEAD
-    return data
-=======
     return data
 
 
@@ -594,5 +591,4 @@
         "config",
         "core",
         constants.CONFIG_CORE_DESCRIPTOR_FILE
-    )
->>>>>>> c26ae98b
+    )