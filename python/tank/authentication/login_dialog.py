--- conflicted
+++ resolved
@@ -17,17 +17,12 @@
 at any point.
 --------------------------------------------------------------------------------
 """
-<<<<<<< HEAD
-from .ui import login_dialog
-from . import session_cache
-from shotgun_shared import Saml2Sso, is_sso_enabled_on_site
-=======
 
 from .ui import resources_rc # noqa
 from .ui import login_dialog
 from . import session_cache
 from ..util.shotgun import connection
->>>>>>> d7d3b74e
+from shotgun_shared import Saml2Sso, is_sso_enabled_on_site
 from .errors import AuthenticationError
 from .ui.qt_abstraction import QtGui, QtCore
 from tank_vendor.shotgun_api3 import MissingTwoFactorAuthenticationFault
@@ -270,30 +265,21 @@
             self._set_error_message(self.ui.message, "Please enter the address of the site to connect to.")
             self.ui.site.setFocus(QtCore.Qt.OtherFocusReason)
             return
-<<<<<<< HEAD
+
+        site = connection.sanitize_url(site)
+
+        # Cleanup the URL.
+        self.ui.site.setText(site)
+
         if not self._use_sso:
             if len(login) == 0:
                 self._set_error_message(self.ui.message, "Please enter your login name.")
+                self.ui.login.setFocus(QtCore.Qt.OtherFocusReason)
                 return
             if len(password) == 0:
                 self._set_error_message(self.ui.message, "Please enter your password.")
+                self.ui.password.setFocus(QtCore.Qt.OtherFocusReason)
                 return
-=======
-
-        site = connection.sanitize_url(site)
-
-        # Cleanup the URL.
-        self.ui.site.setText(site)
-
-        if len(login) == 0:
-            self._set_error_message(self.ui.message, "Please enter your login name.")
-            self.ui.login.setFocus(QtCore.Qt.OtherFocusReason)
-            return
-        if len(password) == 0:
-            self._set_error_message(self.ui.message, "Please enter your password.")
-            self.ui.password.setFocus(QtCore.Qt.OtherFocusReason)
-            return
->>>>>>> d7d3b74e
 
         try:
             self._authenticate(self.ui.message, site, login, password)
@@ -318,7 +304,6 @@
         """
         success = False
         try:
-<<<<<<< HEAD
             if self._use_sso:
                 res = self._saml2_sso.on_sso_login_attempt({
                     "host": site,
@@ -342,18 +327,7 @@
                 self._new_session_token = session_cache.generate_session_token(
                     site, login, password, self._http_proxy, auth_code
                 )
-        except AuthenticationError, e:
-=======
-            # set the wait cursor
-            QtGui.QApplication.setOverrideCursor(QtCore.Qt.WaitCursor)
-            QtGui.QApplication.processEvents()
-
-            # try and authenticate
-            self._new_session_token = session_cache.generate_session_token(
-                site, login, password, self._http_proxy, auth_code
-            )
         except AuthenticationError as e:
->>>>>>> d7d3b74e
             # authentication did not succeed
             self._set_error_message(error_label, e)
         else:
