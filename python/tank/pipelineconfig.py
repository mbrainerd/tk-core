# Copyright (c) 2013 Shotgun Software Inc.
# 
# CONFIDENTIAL AND PROPRIETARY
# 
# This work is provided "AS IS" and subject to the Shotgun Pipeline Toolkit 
# Source Code License included in this distribution package. See LICENSE.
# By accessing, using, copying or modifying this work you indicate your 
# agreement to the Shotgun Pipeline Toolkit Source Code License. All rights 
# not expressly granted therein are reserved by Shotgun Software Inc.

"""
Encapsulates the pipeline configuration and helps navigate and resolve paths
across storages, configurations etc.
"""
import os
import glob
import cPickle as pickle

from tank_vendor import yaml

from .errors import TankError, TankUnreadableFileError
from .util.version import is_version_older
from . import constants
from .platform.environment import InstalledEnvironment, WritableEnvironment
from .util import shotgun, yaml_cache
from .util import ShotgunPath
from .util import LocalFileStorageManager
from . import hook
from . import pipelineconfig_utils
from . import template_includes
from . import LogManager

from .descriptor import Descriptor, create_descriptor, descriptor_uri_to_dict

log = LogManager.get_logger(__name__)


class PipelineConfiguration(object):
    """
    Represents a pipeline configuration in Tank.

    Use the factory methods in pipelineconfig_factory
    to construct this object, do not create directly via the constructor.
    """

    def __init__(self, pipeline_configuration_path, descriptor=None):
        """
        Constructor. Do not call this directly, use the factory methods
        in pipelineconfig_factory.

        NOTE ABOUT SYMLINKS!

        The pipeline_configuration_path is always populated by the paths
        that were registered in shotgun, regardless of how the symlink setup
        is handled on the OS level.

        :param str pipeline_configuration_path: Path to the pipeline configuration on disk.
        :param descriptor: Descriptor that was used to create this pipeline configuration. 
            Defaults to ``None`` for backwards compatibility with Bootstrapper that only
            pass down one argument. Also this argument was passed down by cores from
            v0.18.72 to 0.18.94. The descriptor is now read from the disk inside
            pipeline_configuration.yml.
        :type descriptor: :class:`sgtk.descriptor.ConfigDescriptor`
        """
        self._pc_root = pipeline_configuration_path

        # validate that the current code version matches or is compatible with
        # the code that is locally stored in this config!!!!
        our_associated_api_version = self.get_associated_core_version()

        # and get the version of the API currently in memory
        current_api_version = pipelineconfig_utils.get_currently_running_api_version()
        
        if our_associated_api_version not in [None, "unknown", "HEAD"] and \
           is_version_older(current_api_version, our_associated_api_version):
            # currently running API is too old!
            current_api_path = os.path.abspath(os.path.join(os.path.dirname(__file__), ".."))
            
            # tell the user that their core is too old for this config
            #
            # this can happen if you are running a configuration but you are getting the core
            # API from somewhere else. For example, if you have added a core to your pythonpath
            # and then try to do sgtk_from_path("/path/to/pipeline/config") and that config
            # is using a more recent version of the core. 
            
            raise TankError("You are running Toolkit %s located in '%s'. The configuration you are "
                            "trying to use needs core version %s or higher. To fix this, "
                            "use the tank command (or Toolkit core API) located at '%s' "
                            "which is associated with this configuration." % (current_api_version, 
                                                                              current_api_path, 
                                                                              our_associated_api_version, 
                                                                              self.get_install_location()))            

        self._roots = pipelineconfig_utils.get_roots_metadata(self._pc_root)

        # get the project tank disk name (Project.tank_name),
        # stored in the pipeline config metadata file.
        pipeline_config_metadata = pipelineconfig_utils.get_metadata(self._pc_root)
        self._project_name = pipeline_config_metadata.get("project_name")
        self._project_id = pipeline_config_metadata.get("project_id")
        self._pc_id = pipeline_config_metadata.get("pc_id")
        self._plugin_id = pipeline_config_metadata.get("plugin_id")
        self._pc_name = pipeline_config_metadata.get("pc_name")
        self._published_file_entity_type = pipeline_config_metadata.get(
            "published_file_entity_type",
            "PublishedFile"
        )

        # Enable the use of env variables for project and pipeline configuration settings
        self._project_name = os.path.expandvars(self._project_name)
        self._pc_name = os.path.expandvars(self._pc_name)
        self._project_id = int(os.path.expandvars(self._project_id)) if isinstance(self._project_id, str) else self._project_id
        self._pc_id = int(os.path.expandvars(self._pc_id)) if isinstance(self._pc_id, str) else self._pc_id

        self._use_shotgun_path_cache = pipeline_config_metadata.get(
            "use_shotgun_path_cache",
            False
        )

        # figure out whether to use the bundle cache or the
        # local pipeline configuration 'install' cache
        if pipeline_config_metadata.get("use_bundle_cache"):
            # use bundle cache
            self._bundle_cache_root_override = None
        else:
            # use cache relative to core install
            self._bundle_cache_root_override = os.path.join(self.get_install_location(), "install")

        if pipeline_config_metadata.get("bundle_cache_fallback_roots"):
            self._bundle_cache_fallback_paths = pipeline_config_metadata.get("bundle_cache_fallback_roots")
        else:
            self._bundle_cache_fallback_paths = []

        # There are four ways this initializer can be invoked.
        #
        # 1) Classic: We're instantiated from sgtk_from_path with a single path.
        # 2) Bootstrap: path is set, descriptor is unset and no descriptor inside
        #    pipeline_configuration.yml
        # 3) Bootstrap: path is set, descriptor is set and no descriptor inside
        #    pipeline_configuration.yml
        # 4) Bootstrap, path is set, descriptor is set and descriptor inside
        #    pipeline_configuration.yml
        #
        # The correct way to handle all of this is to go from a descriptor string or dictionary and
        # instantiate the correct descriptor type.
        #
        # Note that since the boostapper can't tell if the pipeline configuration is going to use
        # the file to read the descriptor or not, it is always going to pass down the descriptor in
        # the arguments. We can however ignore that argument in favor of the descriptor on disk.

        descriptor_dict = pipeline_config_metadata.get("source_descriptor")
        # We'll first assume the pipeline configuration is not installed.
        is_installed = False

        # If there is a descriptor in the file (4), we know we're not installed and we're done!
        if descriptor_dict:
            # The bootstrapper wrote the descriptor in the pipeline_configuration.yml file, nothing
            # more needs to be done.
            pass
        # If there's nothing in the file, but we're being passed down something by the bootstrapper,
        # we should use it! (3)
        elif descriptor:
            # Up to 0.18.94, we could be passed in a descriptor pointing to what we now consider to
            # be an Descriptor.INSTALLED_CONFIG, but the API back then didn't make the distinction
            # and called it a Descriptor.CONFIG.

            # We will test to see if the path referred to by the descriptor is the same as the
            # current os path. If it is the same then the descriptor is an installed descriptor. If
            # it isn't then it must be pointing to something inside the bundle cache, which means it
            # isn't installed.
            if self._pc_root == descriptor.get_path():
                is_installed = True

            descriptor_dict = descriptor.get_dict()
        # Now we only have a path set. (1&2). We can't assume anything, but since all pipeline
        # configurations, cached or installed, have the same layout on disk, we'll assume that we're
        # in an installed one. Also, since installed configurations are a bit more lenient about
        # things like info.yml, its a great fit since there are definitely installed configurations
        # in the wild without an info.yml in their config folder.
        else:
            is_installed = True
            descriptor_dict = {
                "type": "path",
                "path": self._pc_root
            }

        descriptor = create_descriptor(
            shotgun.get_deferred_sg_connection(),
            Descriptor.INSTALLED_CONFIG if is_installed else Descriptor.CONFIG,
            descriptor_dict,
            self._bundle_cache_root_override,
            self._bundle_cache_fallback_paths
        )

        self._descriptor = descriptor

        #
        # Now handle the case of a baked and immutable configuration.
        #
        # In this case, Toolkit is always started via the bootstrap manager.
        # A baked config means that the configuration isn't entirely determined
        # from what is written into the pipeline configuration yaml file but that
        # certain values, such as the project id, are specified at runtime.
        #
        # Such values are determined by the bootstrap process and passed via an
        # environment variable which is probed and unpacked below.
        #
        if constants.ENV_VAR_EXTERNAL_PIPELINE_CONFIG_DATA in os.environ:
            try:
                external_data = pickle.loads(os.environ[constants.ENV_VAR_EXTERNAL_PIPELINE_CONFIG_DATA])
            except Exception as e:
                log.warning("Could not load external config data from: %s" % e)

            if "project_id" in external_data:
                self._project_id = external_data["project_id"]
                log.debug("%s: Setting project id to %s from external config data" % (self, self._project_id))

            if "project_name" in external_data:
                self._project_name = external_data["project_name"]
                log.debug("%s: Setting project name to %s from external config data" % (self, self._project_name))

            if "pipeline_config_id" in external_data:
                self._pc_id = external_data["pipeline_config_id"]
                log.debug("%s: Setting pipeline config id to %s from external config data" % (self, self._pc_id))

            if "pipeline_config_name" in external_data:
                self._pc_name = external_data["pipeline_config_name"]
                log.debug("%s: Setting pipeline config name to %s from external config data" % (self, self._pc_name))

            if "bundle_cache_paths" in external_data:
                self._bundle_cache_fallback_paths = external_data["bundle_cache_paths"]
                log.debug(
                    "%s: Setting bundle cache fallbacks to %s from external config data" % (self, self._bundle_cache_fallback_paths)
                )

        # Populate the global yaml_cache if we find a pickled cache on disk.
        # TODO: For immutable configs, move this into bootstrap
        self._populate_yaml_cache()

        # run init hook
        self.execute_core_hook_internal(constants.PIPELINE_CONFIGURATION_INIT_HOOK_NAME, parent=self)

    def __repr__(self):
        return "<Sgtk Configuration %s>" % self._pc_root

    ########################################################################################
    # handling pipeline config metadata
    
    def _update_metadata(self, updates):
        """
        Updates the pipeline configuration on disk with the passed in values.

        :param updates: Dictionary of values to update in the pipeline configuration
        """
        # get current settings
        curr_settings = pipelineconfig_utils.get_metadata(self._pc_root)
        
        # apply updates to existing cache
        curr_settings.update(updates)
        
        # write the record to disk
        pipe_config_sg_id_path = os.path.join(
            self.get_config_location(),
            "core",
            constants.PIPELINECONFIG_FILE
        )
        
        old_umask = os.umask(0)
        try:
            os.chmod(pipe_config_sg_id_path, 0o666)
            # and write the new file
            fh = open(pipe_config_sg_id_path, "wt")
            # using safe_dump instead of dump ensures that we
            # don't serialize any non-std yaml content. In particular,
            # this causes issues if a unicode object containing a 7-bit
            # ascii string is passed as part of the data. in this case, 
            # dump will write out a special format which is later on 
            # *loaded in* as a unicode object, even if the content doesn't  
            # need unicode handling. And this causes issues down the line
            # in toolkit code, assuming strings:
            #
            # >>> yaml.dump({"foo": u"bar"})
            # "{foo: !!python/unicode 'bar'}\n"
            # >>> yaml.safe_dump({"foo": u"bar"})
            # '{foo: bar}\n'
            #            
            yaml.safe_dump(curr_settings, fh)
        except Exception as exp:
            raise TankError("Could not write to configuration file '%s'. "
                            "Error reported: %s" % (pipe_config_sg_id_path, exp))
        finally:
            fh.close()
            os.umask(old_umask)            

        self._project_id = curr_settings.get("project_id")
        self._pc_id = curr_settings.get("pc_id")
        self._pc_name = curr_settings.get("pc_name")


    def _populate_yaml_cache(self):
        """
        Loads pickled yaml_cache items if they are found and merges them into
        the global YamlCache.
        """
        cache_file = os.path.join(self.get_cache_location(), "yaml_cache.pickle")
        if not os.path.exists(cache_file):
            return

        try:
            fh = open(cache_file, 'rb')
        except Exception as e:
            log.warning("Could not read yaml cache %s: %s" % (cache_file, e))
            return

        try:
            cache_items = pickle.load(fh)
            yaml_cache.g_yaml_cache.merge_cache_items(cache_items)
        except Exception as e:
            log.warning("Could not merge yaml cache %s: %s" % (cache_file, e))
        finally:
            fh.close()

        log.debug("Read %s items from yaml cache %s" % (len(cache_items), cache_file))


    ########################################################################################
    # general access and properties

    def get_path(self):
        """
        Returns the master root for this pipeline configuration
        """
        return self._pc_root

    def get_bundle_cache_fallback_paths(self):
        """
        Returns the list of bundle cache fallback location for this pipeline configuration.
        """
        return self._bundle_cache_fallback_paths

    def get_all_os_paths(self):
        """
        Returns the path to this config for all operating systems,
        as defined in the install_locations file.
        
        :returns: ShotgunPath
        """
        return pipelineconfig_utils.resolve_all_os_paths_to_config(self._pc_root)

    def get_name(self):
        """
        Returns the name of this PC.
        """
        return self._pc_name

    def is_auto_path(self):
        """
        Returns true if this config was set up with auto path mode.
        This method will connect to shotgun in order to determine the 
        auto path status.

        January 2016:
        DEPRECATED - DO NOT USE! At some stage this will be removed.

        :returns: boolean indicating auto path state
        """
        if self.is_unmanaged():
            # unmanaged configs introduced in core 0.18 means that
            # pipeline configurations now may not even have a
            # pipeline configuration entity in shotgun at all. This means
            # that the configuration is tracking a particular version of a
            # config directly, without any config settings anywhere.
            #
            return False

        sg = shotgun.get_sg_connection()
        data = sg.find_one(constants.PIPELINE_CONFIGURATION_ENTITY,
                           [["id", "is", self.get_shotgun_id()]],
                           ["linux_path", "windows_path", "mac_path"])

        if data is None:
            raise TankError("Cannot find a Pipeline configuration in Shotgun "
                            "that has id %s." % self.get_shotgun_id())

        def _is_empty(d):
            """
            Returns true if value is "" or None, False otherwise
            """
            if d is None or d == "":
                return True
            else:
                return False
        
        if _is_empty(data.get("linux_path")) and \
           _is_empty(data.get("windows_path")) and \
           _is_empty(data.get("mac_path")):
            # all three pipeline config fields are empty.
            # This means that we are running an auto path config
            return True
        
        else:
            return False

    def is_unmanaged(self):
        """
        Returns true if the configuration is unmanaged, e.g. it does not have a
        corresponding pipeline configuration in Shotgun.

        :return: boolean indicating if config is unmanaged
        """
        return self.get_shotgun_id() is None

    def is_localized(self):
        """
        Returns true if this pipeline configuration has its own Core
        
        :returns: boolean indicating if config is localized
        """
        return pipelineconfig_utils.is_localized(self._pc_root)

    def get_shotgun_id(self):
        """
        Returns the shotgun id for this PC.
        """
        return self._pc_id

    def get_plugin_id(self):
        """
        Returns the plugin id for this PC.
        For more information, see :meth:`~sgtk.bootstrap.ToolkitManager.plugin_id`.
        """
        return self._plugin_id

    def get_project_id(self):
        """
        Returns the shotgun id for the project associated with this PC.
        Can return None if the pipeline config represents the site and not a project.
        """
        return self._project_id

    def is_site_configuration(self):
        """
        Returns in the pipeline configuration is for the site configuration.

        :returns: True if this is a site configuration, False otherwise.
        """
        return self.get_project_id() is None

    def get_project_disk_name(self):
        """
        Returns the project name for the project associated with this PC.
        """
        return self._project_name

    def get_published_file_entity_type(self):
        """
        Returns the type of entity being used
        for the 'published file' entity
        """
        return self._published_file_entity_type

    def convert_to_site_config(self):
        """
        Converts the pipeline configuration into the site configuration.
        """
        self._update_metadata({"project_id": None})

    ########################################################################################
    # path cache

    def get_shotgun_path_cache_enabled(self):
        """
        Returns true if the shotgun path cache should be used.
        This should only ever return False for setups created before 0.15.
        All projects created with 0.14+ automatically sets this to true.
        """
        return self._use_shotgun_path_cache
    
    def turn_on_shotgun_path_cache(self):
        """
        Updates the pipeline configuration settings to have the shotgun based (v0.15+)
        path cache functionality enabled.
        
        Note that you need to force a full path sync once this command has been executed. 
        """
        
        if self.get_shotgun_path_cache_enabled():
            raise TankError("Shotgun based path cache already turned on!")
                
        self._update_metadata({"use_shotgun_path_cache": True})
        self._use_shotgun_path_cache = True

        
    ########################################################################################
    # storage roots related
        
    def get_local_storage_roots(self):
        """
        Returns local OS paths to all shotgun local storages used by toolkit. 
        Paths are validated and guaranteed not to be None.
        
        :returns: dictionary of storages, for example {"primary": "/studio", "textures": "/textures"}
        """
        proj_roots = {}

        for storage_name in self._roots:
            # get current os path
            local_root_path = self._roots[storage_name].current_os
            # validate it
            if local_root_path is None:
                raise TankError(
                    "Undefined toolkit storage! The local file storage '%s' is not defined for this "
                    "operating system! Please contact toolkit support." % storage_name)
            
            proj_roots[storage_name] = local_root_path

        return proj_roots
    
    def get_all_platform_data_roots(self):
        """
        Similar to get_data_roots but instead of returning the data roots for a single 
        operating system, the data roots for all operating systems are returned.
        
        The return structure is a nested dictionary structure, for example:

        {
         "primary": {"win32":  "z:\studio\my_project", 
                     "linux2": "/studio/my_project",
                     "darwin": "/studio/my_project"},
                     
         "textures": {"win32":  "z:\studio\my_project", 
                      "linux2": None,
                      "darwin": "/studio/my_project"},
        }
         
        The operating system keys are returned on sys.platform-style notation.
        If a data root has not been defined on a particular platform, None is 
        returned (see example above).

        @todo - refactor to use ShotgunPath

        :returns: dictionary of dictionaries. See above.
        """
        proj_roots = {}
        for storage_name in self._roots:
            # join the project name to the storage ShotgunPath
            project_path = self._roots[storage_name].join(self._project_name)
            # break out the ShotgunPath object in sys.platform style dict
            proj_roots[storage_name] = project_path.as_system_dict()

        return proj_roots
    
    def get_data_roots(self):
        """
        Returns a dictionary of all the data roots available for this PC,
        keyed by their storage name. Only returns paths for current platform.
        Paths are guaranteed to be not None.

        :returns: A dictionary keyed by storage name, for example
                  {"primary": "/studio/my_project", "textures": "/textures/my_project"}        
        """
        proj_roots = {}
        for storage_name in self._roots:
            # join the project name to the storage ShotgunPath
            project_path = self._roots[storage_name].join(self._project_name)
            # break out the ShotgunPath object in sys.platform style dict
            proj_roots[storage_name] = project_path.current_os

        return proj_roots

    def has_associated_data_roots(self):
        """
        Some configurations do not have a notion of a project storage and therefore
        do not have any storages defined. This flag indicates whether a configuration 
        has any associated data storages. 
        
        :returns: true if the configuration has a primary data root defined, false if not
        """
        return len(self.get_data_roots()) > 0
        
    def get_primary_data_root(self):
        """
        Returns the path to the primary data root for the current platform.
        For configurations where there is no roots defined at all, 
        an exception will be raised.
        
        :returns: str to local path on disk
        """
        if len(self.get_data_roots()) == 0:
            raise TankError("Your current pipeline configuration does not have any project data "
                            "storages defined and therefore does not have a primary project data root!")
         
        return self.get_data_roots().get(constants.PRIMARY_STORAGE_NAME)

    ########################################################################################
    # installation payload (core/apps/engines) disk locations

    def get_associated_core_version(self):
        """
        Returns the version string for the core api associated with this config.
        This method is 'forgiving' and in the case no associated core API can be 
        found for this pipeline configuration, None will be returned rather than 
        an exception raised. 

        :returns: version str e.g. 'v1.2.3', None if no version could be determined. 
        """
        associated_api_root = self.get_install_location()
        return pipelineconfig_utils.get_core_api_version(associated_api_root)

    def get_install_location(self):
        """
        Returns the core api install location associated with this pipeline configuration.

        Tries to resolve it via the explicit link which exists between
        the pipeline config and the its core. If this fails, it uses
        runtime introspection to resolve it.
        
        :returns: path string to the current core API install root location
        """
        core_api_root = pipelineconfig_utils.get_core_path_for_config(self._pc_root)

        if core_api_root is None:
            # lookup failed. fall back onto runtime introspection
            core_api_root = pipelineconfig_utils.get_path_to_current_core()
        
        return core_api_root

    def get_core_location(self):
        """
        Returns the core api location associated with this pipeline configuration.

        Tries to resolve it via the explicit link which exists between
        the pipeline config and the its core. If this fails, it uses
        runtime introspection to resolve it.
        
        :returns: path string to the current core API install root location
        """
<<<<<<< HEAD
        return os.path.join(self.get_install_location(), "")
=======
        return os.path.join(self.get_install_location(), "install", "core")
>>>>>>> 2645fc26

    def get_core_python_location(self):
        """
        Returns the python root for this install.
        
        :returns: path string
        """
        return os.path.join(self.get_core_location(), "python")

    def get_documentation_url(self):
        """
        Returns a url pointing at relevant documentation for the version of the Toolkit Core
        associated with this pipeline configuration.
        """
        # read this from info.yml
        info_yml_path = os.path.join(self.get_core_location(), constants.BUNDLE_METADATA_FILE)
        try:
            data = yaml_cache.g_yaml_cache.get(info_yml_path, deepcopy_data=False)
            data = str(data.get("documentation_url"))
            if data == "":
                data = None
        except Exception:
            data = None

        return data

    ########################################################################################
    # descriptors and locations

    def execute_post_install_bundle_hook(self, bundle_path):
        """
        Executes a post install hook for a bundle.
        Some bundles come with an associated script that is meant
        to be executed after install. This method probes for such a script
        and in case it exists, executes it.

        :param bundle_path: Path to bundle (app/engine/framework)
        """
        post_install_hook_path = os.path.join(
            bundle_path,
            "hooks",
            constants.BUNDLE_POST_INSTALL_HOOK)

        if os.path.exists(post_install_hook_path):
            hook.execute_hook(
                post_install_hook_path,
                parent=None,
                pipeline_configuration=self.get_path(),
                path=bundle_path
            )

    def _preprocess_descriptor(self, descriptor_dict):
        """
        Preprocess descriptor dictionary to resolve config-specific
        constants and directives such as {PIPELINE_CONFIG}.

        :param descriptor_dict: Descriptor dict to operate on
        :returns: Descriptor dict with any directives resolved.
        """

        if descriptor_dict.get("type") == "dev":
            # several different path parameters are supported by the dev descriptor.
            # scan through all path keys and look for pipeline config token

            # platform specific resolve
            platform_key = ShotgunPath.get_shotgun_storage_key()
            if platform_key in descriptor_dict:
                descriptor_dict[platform_key] = descriptor_dict[platform_key].replace(
                    constants.PIPELINE_CONFIG_DEV_DESCRIPTOR_TOKEN,
                    self.get_path()
                )

            # local path resolve
            if "path" in descriptor_dict:
                descriptor_dict["path"] = descriptor_dict["path"].replace(
                    constants.PIPELINE_CONFIG_DEV_DESCRIPTOR_TOKEN,
                    self.get_path()
                )

        return descriptor_dict

    def _get_descriptor(self, descriptor_type, dict_or_uri, latest=False, constraint_pattern=None):
        """
        Constructs a descriptor object given a descriptor dictionary.

        :param descriptor_type: Descriptor type (APP, ENGINE, etc)
        :param dict_or_uri: Descriptor dict or uri
        :param latest: Resolve latest version of descriptor. This
                       typically requires some sort of remote lookup and may error
                       if the machine is not connected to the Internet.
        :param constraint_pattern: If resolve_latest is True, this pattern can be used to constrain
                               the search for latest to only take part over a subset of versions.
                               This is a string that can be on the following form:
                                    - v0.1.2, v0.12.3.2, v0.1.3beta - a specific version
                                    - v0.12.x - get the highest v0.12 version
                                    - v1.x.x - get the highest v1 version
        :returns: Descriptor object
        """

        # note: certain legacy methods, for example how shotgun menu actions are cached
        # from the tank command, are not authenticated pathways. This is something we
        # ultimately need to more away from, ensuring that the system is fully authenticated
        # across the board. However, in the meantime, ensure that *basic* descriptor operations can
        # be accessed without having a valid shotgun connection by using a deferred shotgun API wrapper
        # rather than a wrapper that is initialized straight away. This ensures that a valid authentication
        # state in toolkit is not required until the connection is actually needed. In the case of descriptors,
        # a connection is typically only needed at download and when checking for latest. Path resolution
        # methods do not require a connection.
        sg_connection = shotgun.get_deferred_sg_connection()

        if isinstance(dict_or_uri, basestring):
            descriptor_dict = descriptor_uri_to_dict(dict_or_uri)
        else:
            descriptor_dict = dict_or_uri

        descriptor_dict = self._preprocess_descriptor(descriptor_dict)

        desc = create_descriptor(
            sg_connection,
            descriptor_type,
            descriptor_dict,
            self._bundle_cache_root_override,
            self._bundle_cache_fallback_paths,
            latest,
            constraint_pattern
        )

        return desc

    def get_app_descriptor(self, dict_or_uri):
        """
        Convenience method that returns a descriptor for the app
        that is associated with the given descriptor.
        
        :param dict_or_uri: Descriptor dictionary or uri
        :returns:           Descriptor object
        """
        return self._get_descriptor(Descriptor.APP, dict_or_uri)

    def get_engine_descriptor(self, dict_or_uri):
        """
        Convenience method that returns a descriptor for the engine
        that is associated with the given descriptor.
        
        :param dict_or_uri: Descriptor dictionary or uri
        :returns:        Descriptor object
        """
        return self._get_descriptor(Descriptor.ENGINE, dict_or_uri)

    def get_framework_descriptor(self, dict_or_uri):
        """
        Convenience method that returns a descriptor for the framework
        that is associated with the given descriptor.
        
        :param dict_or_uri: Descriptor dictionary or uri
        :returns:        Descriptor object
        """
        return self._get_descriptor(Descriptor.FRAMEWORK, dict_or_uri)

    def get_latest_app_descriptor(self, dict_or_uri):
        """
        Convenience method that returns the latest descriptor for the
        given app. The descriptor dictionary or uri does not have to contain
        any version information. This will be resolved as part of the call.
        Please note that this call may be slow as it will typically connect
        to an external source (git, toolkit app store etc) in order to determine
        which the most recent version is.

        :param dict_or_uri: Descriptor dictionary or uri
        :returns:           Descriptor object
        """
        return self._get_descriptor(Descriptor.APP, dict_or_uri, latest=True)

    def get_latest_engine_descriptor(self, dict_or_uri):
        """
        Convenience method that returns the latest descriptor for the
        given engine. The descriptor dictionary or uri does not have to contain
        any version information. This will be resolved as part of the call.
        Please note that this call may be slow as it will typically connect
        to an external source (git, toolkit app store etc) in order to determine
        which the most recent version is.

        :param dict_or_uri: Descriptor dictionary or uri
        :returns:        Descriptor object
        """
        return self._get_descriptor(Descriptor.ENGINE, dict_or_uri, latest=True)

    def get_latest_framework_descriptor(self, dict_or_uri, constraint_pattern=None):
        """
        Convenience method that returns the latest descriptor for the
        given framework. The descriptor dictionary or uri does not have to contain
        any version information. This will be resolved as part of the call.
        Please note that this call may be slow as it will typically connect
        to an external source (git, toolkit app store etc) in order to determine
        which the most recent version is.

        :param dict_or_uri: Descriptor dictionary or uri
        :param constraint_pattern: This pattern can be used to constrain
                                   the search for latest to only take part over a subset of versions.
                                   This is a string that can be on the following form:
                                        - v0.1.2, v0.12.3.2, v0.1.3beta - a specific version
                                        - v0.12.x - get the highest v0.12 version
                                        - v1.x.x - get the highest v1 version
        :returns:        Descriptor object
        """
        return self._get_descriptor(
            Descriptor.FRAMEWORK,
            dict_or_uri,
            latest=True,
            constraint_pattern=constraint_pattern
        )

    def get_configuration_descriptor(self):
        """
        Returns the :class:`~sgtk.descriptor.ConfigDescriptor` associated with
        the pipeline configuration.
        """
        return self._descriptor

    ########################################################################################
    # configuration disk locations

    def get_core_hooks_location(self):
        """
        Returns the path to the core hooks location
        
        :returns: path string
        """
        return os.path.join(self.get_config_location(), "core", "hooks")

    def get_schema_config_location(self):
        """
        Returns the location of the folder schema
        
        :returns: path string
        """
        return os.path.join(self.get_config_location(), "core", "schema")

    def get_config_location(self):
        """
        Returns the config folder for the project
        
        :returns: path string
        """
        return os.path.join(self._pc_root, "config")

    def get_hooks_location(self):
        """
        Returns the hooks folder for the project
        
        :returns: path string
        """
        return os.path.join(self.get_config_location(), "hooks")

    def get_cache_location(self):
        """
        return the folder where config related cache files are stored.
        """
        return LocalFileStorageManager.get_configuration_root(
                        shotgun.get_sg_connection().base_url,
                        self._project_id,
                        self._plugin_id,
                        self._pc_id,
                        LocalFileStorageManager.CACHE
                )

    def get_shotgun_menu_cache_location(self):
        """
        returns the folder where shotgun menu cache files 
        (used by the browser plugin and java applet) are stored.
        
        :returns: path string
        """
        return os.path.join(self.get_cache_location, "menu")


    ########################################################################################
    # configuration data access

    def get_environments(self):
        """
        Returns a list with all the environments in this configuration.
        """
        env_root = os.path.join(self.get_config_location(), "env")
        env_names = []
        for f in glob.glob(os.path.join(env_root, "*.yml")):
            file_name = os.path.basename(f)
            (name, _) = os.path.splitext(file_name)
            env_names.append(name)
        return env_names

    def get_environment(self, env_name, context=None, writable=False):
        """
        Returns an environment object given an environment name.
        You can use the get_environments() method to get a list of
        all the environment names.
        
        :param env_name:    name of the environment to load
        :param context:     context to seed the environment with
        :param writable:    If true, a writable environment object will be 
                            returned, allowing a user to update it.
        :returns:           An environment object
        """        
        env_file = self.get_environment_path(env_name)
        EnvClass = WritableEnvironment if writable else InstalledEnvironment
        env_obj = EnvClass(env_file, self, context)
        return env_obj

    def get_environment_path(self, env_name):
        """
        Returns the path to the environment yaml file for the given
        environment name for this pipeline configuration.

        :param env_name:    The name of the environment.
        :returns:           String path to the environment yaml file.
        """
        return os.path.join(self.get_config_location(), "env", "%s.yml" % env_name)
    
    def get_templates_config(self):
        """
        Returns the templates configuration as an object
        """
        templates_file = os.path.join(
            self.get_config_location(),
            "core",
            constants.CONTENT_TEMPLATES_FILE
        )

        try:
            data = yaml_cache.g_yaml_cache.get(templates_file, deepcopy_data=False) or {}
            data = template_includes.process_includes(templates_file, data)
        except TankUnreadableFileError:
            data = dict()

        return data

    ########################################################################################
    # helpers and internal

    def execute_core_hook_internal(self, hook_name, parent, **kwargs):
        """
        Executes an old-style core hook, passing it any keyword arguments supplied.
        
        Typically you don't want to execute this method but instead
        the tk.execute_core_hook method. Only use this one if you for 
        some reason do not have a tk object available.

        :param hook_name: Name of hook to execute.
        :param parent: Parent object to pass down to the hook
        :param **kwargs: Named arguments to pass to the hook
        :returns: Return value of the hook.
        """
        # first look for the hook in the pipeline configuration
        # if it does not exist, fall back onto core API default implementation.
        hook_folder = self.get_core_hooks_location()
        file_name = "%s.py" % hook_name
        hook_path = os.path.join(hook_folder, file_name)
        if not os.path.exists(hook_path):
            # no custom hook detected in the pipeline configuration
            # fall back on the hooks that come with the currently running version
            # of the core API.
            hooks_path = os.path.abspath(os.path.join(self.get_core_location(), "hooks"))
            hook_path = os.path.join(hooks_path, file_name)

        try:
            return_value = hook.execute_hook(hook_path, parent, **kwargs)
        except:
            # log the full callstack to make sure that whatever the
            # calling code is doing, this error is logged to help
            # with troubleshooting and support
            log.exception("Exception raised while executing hook '%s'" % hook_path)
            raise

        return return_value

    def execute_core_hook_method_internal(self, hook_name, method_name, parent, **kwargs):
        """
        Executes a new style core hook, passing it any keyword arguments supplied.
        
        Typically you don't want to execute this method but instead
        the tk.execute_core_hook method. Only use this one if you for 
        some reason do not have a tk object available.

        :param hook_name: Name of hook to execute.
        :param method_name: Name of hook method to execute
        :param parent: Parent object to pass down to the hook
        :param **kwargs: Named arguments to pass to the hook
        :returns: Return value of the hook.
        """
        # this is a new style hook which supports an inheritance chain
        
        # first add the built-in core hook to the chain
        file_name = "%s.py" % hook_name
        hooks_path = os.path.abspath(os.path.join(self.get_core_location(), "hooks"))
        hook_paths = [os.path.join(hooks_path, file_name)]

        # the hook.method display name used when logging the metric
        hook_method_display = "%s.%s" % (hook_name, method_name)
        
        # now add a custom hook if that exists.
        hook_folder = self.get_core_hooks_location()        
        hook_path = os.path.join(hook_folder, file_name)
        if os.path.exists(hook_path):
            hook_paths.append(hook_path)

        try:
            return_value = hook.execute_hook_method(hook_paths, parent, method_name, **kwargs)
        except:
            # log the full callstack to make sure that whatever the
            # calling code is doing, this error is logged to help
            # with troubleshooting and support
            log.exception("Exception raised while executing hook '%s'" % hook_paths[-1])
            raise

        return return_value<|MERGE_RESOLUTION|>--- conflicted
+++ resolved
@@ -635,11 +635,7 @@
         
         :returns: path string to the current core API install root location
         """
-<<<<<<< HEAD
-        return os.path.join(self.get_install_location(), "")
-=======
         return os.path.join(self.get_install_location(), "install", "core")
->>>>>>> 2645fc26
 
     def get_core_python_location(self):
         """
