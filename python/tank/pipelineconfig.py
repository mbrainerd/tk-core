# Copyright (c) 2013 Shotgun Software Inc.
# 
# CONFIDENTIAL AND PROPRIETARY
# 
# This work is provided "AS IS" and subject to the Shotgun Pipeline Toolkit 
# Source Code License included in this distribution package. See LICENSE.
# By accessing, using, copying or modifying this work you indicate your 
# agreement to the Shotgun Pipeline Toolkit Source Code License. All rights 
# not expressly granted therein are reserved by Shotgun Software Inc.

"""
Encapsulates the pipeline configuration and helps navigate and resolve paths
across storages, configurations etc.
"""
import os
import glob
import cPickle as pickle

from tank_vendor import yaml

from .errors import TankError, TankUnreadableFileError
from .util.version import is_version_older
from . import constants
from .platform.environment import InstalledEnvironment, WritableEnvironment
from .util import shotgun, yaml_cache
from .util import ShotgunPath
from .util import LocalFileStorageManager
from . import hook
from . import pipelineconfig_utils
from . import template_includes
from . import LogManager

from .descriptor import Descriptor, create_descriptor, descriptor_uri_to_dict

log = LogManager.get_logger(__name__)


class PipelineConfiguration(object):
    """
    Represents a pipeline configuration in Tank.

    Use the factory methods in pipelineconfig_factory
    to construct this object, do not create directly via the constructor.
    """

    def __init__(self, pipeline_configuration_path, descriptor=None):
        """
        Constructor. Do not call this directly, use the factory methods
        in pipelineconfig_factory.

        NOTE ABOUT SYMLINKS!

        The pipeline_configuration_path is always populated by the paths
        that were registered in shotgun, regardless of how the symlink setup
        is handled on the OS level.

        :param str pipeline_configuration_path: Path to the pipeline configuration on disk.
        :param descriptor: Descriptor that was used to create this pipeline configuration. 
            Defaults to ``None`` for backwards compatibility with Bootstrapper that only
            pass down one argument. Also this argument was passed down by cores from
            v0.18.72 to 0.18.94. The descriptor is now read from the disk inside
            pipeline_configuration.yml.
        :type descriptor: :class:`sgtk.descriptor.ConfigDescriptor`
        """
        self._pc_root = pipeline_configuration_path

        # To cover a very stupid use case
        os.environ["TANK_CURRENT_PC"] = self._pc_root

        # validate that the current code version matches or is compatible with
        # the code that is locally stored in this config!!!!
        our_associated_api_version = self.get_associated_core_version()

        # and get the version of the API currently in memory
        current_api_version = pipelineconfig_utils.get_currently_running_api_version()
        
        if our_associated_api_version not in [None, "unknown", "HEAD"] and \
           is_version_older(current_api_version, our_associated_api_version):
            # currently running API is too old!
            current_api_path = os.path.abspath(os.path.join(os.path.dirname(__file__), ".."))
            
            # tell the user that their core is too old for this config
            #
            # this can happen if you are running a configuration but you are getting the core
            # API from somewhere else. For example, if you have added a core to your pythonpath
            # and then try to do sgtk_from_path("/path/to/pipeline/config") and that config
            # is using a more recent version of the core. 
            
            raise TankError("You are running Toolkit %s located in '%s'. The configuration you are "
                            "trying to use needs core version %s or higher. To fix this, "
                            "use the tank command (or Toolkit core API) located at '%s' "
                            "which is associated with this configuration." % (current_api_version, 
                                                                              current_api_path, 
                                                                              our_associated_api_version, 
                                                                              self.get_install_location()))            

        self._roots = pipelineconfig_utils.get_roots_metadata(self._pc_root)

        # get the project tank disk name (Project.tank_name),
        # stored in the pipeline config metadata file.
        pipeline_config_metadata = pipelineconfig_utils.get_metadata(self._pc_root)
        self._project_name = pipeline_config_metadata.get("project_name")
        self._project_id = pipeline_config_metadata.get("project_id")
        self._pc_id = pipeline_config_metadata.get("pc_id")
        self._plugin_id = pipeline_config_metadata.get("plugin_id")
        self._pc_name = pipeline_config_metadata.get("pc_name")
        self._published_file_entity_type = pipeline_config_metadata.get(
            "published_file_entity_type",
            "PublishedFile"
        )

        # Enable the use of env variables for project and pipeline configuration settings
        self._project_name = os.path.expandvars(self._project_name)
        self._pc_name = os.path.expandvars(self._pc_name)
        self._project_id = int(os.path.expandvars(self._project_id)) if isinstance(self._project_id, str) else self._project_id
        self._pc_id = int(os.path.expandvars(self._pc_id)) if isinstance(self._pc_id, str) else self._pc_id

        self._use_shotgun_path_cache = pipeline_config_metadata.get(
            "use_shotgun_path_cache",
            False
        )

        # figure out whether to use the bundle cache or the
        # local pipeline configuration 'install' cache
        if pipeline_config_metadata.get("use_bundle_cache"):
            # use bundle cache
            self._bundle_cache_root_override = None
        else:
            # use cache relative to core install
            self._bundle_cache_root_override = pipelineconfig_utils.get_package_install_location("sgtk_apps")

        if pipeline_config_metadata.get("bundle_cache_fallback_roots"):
            self._bundle_cache_fallback_paths = pipeline_config_metadata.get("bundle_cache_fallback_roots")
        else:
            self._bundle_cache_fallback_paths = []

        # There are four ways this initializer can be invoked.
        #
        # 1) Classic: We're instantiated from sgtk_from_path with a single path.
        # 2) Bootstrap: path is set, descriptor is unset and no descriptor inside
        #    pipeline_configuration.yml
        # 3) Bootstrap: path is set, descriptor is set and no descriptor inside
        #    pipeline_configuration.yml
        # 4) Bootstrap, path is set, descriptor is set and descriptor inside
        #    pipeline_configuration.yml
        #
        # The correct way to handle all of this is to go from a descriptor string or dictionary and
        # instantiate the correct descriptor type.
        #
        # Note that since the boostapper can't tell if the pipeline configuration is going to use
        # the file to read the descriptor or not, it is always going to pass down the descriptor in
        # the arguments. We can however ignore that argument in favor of the descriptor on disk.

        descriptor_dict = pipeline_config_metadata.get("source_descriptor")
        # We'll first assume the pipeline configuration is not installed.
        is_installed = False

        # If there is a descriptor in the file (4), we know we're not installed and we're done!
        if descriptor_dict:
            # The bootstrapper wrote the descriptor in the pipeline_configuration.yml file, nothing
            # more needs to be done.
            pass
        # If there's nothing in the file, but we're being passed down something by the bootstrapper,
        # we should use it! (3)
        elif descriptor:
            # Up to 0.18.94, we could be passed in a descriptor pointing to what we now consider to
            # be an Descriptor.INSTALLED_CONFIG, but the API back then didn't make the distinction
            # and called it a Descriptor.CONFIG.

            # We will test to see if the path referred to by the descriptor is the same as the
            # current os path. If it is the same then the descriptor is an installed descriptor. If
            # it isn't then it must be pointing to something inside the bundle cache, which means it
            # isn't installed.
            if self._pc_root == descriptor.get_path():
                is_installed = True

            descriptor_dict = descriptor.get_dict()
        # Now we only have a path set. (1&2). We can't assume anything, but since all pipeline
        # configurations, cached or installed, have the same layout on disk, we'll assume that we're
        # in an installed one. Also, since installed configurations are a bit more lenient about
        # things like info.yml, its a great fit since there are definitely installed configurations
        # in the wild without an info.yml in their config folder.
        else:
            is_installed = True
            descriptor_dict = {
                "type": "path",
                "path": self._pc_root
            }

        descriptor = create_descriptor(
            shotgun.get_deferred_sg_connection(),
            Descriptor.INSTALLED_CONFIG if is_installed else Descriptor.CONFIG,
            descriptor_dict,
            self._bundle_cache_root_override,
            self._bundle_cache_fallback_paths
        )

        self._descriptor = descriptor

        #
        # Now handle the case of a baked and immutable configuration.
        #
        # In this case, Toolkit is always started via the bootstrap manager.
        # A baked config means that the configuration isn't entirely determined
        # from what is written into the pipeline configuration yaml file but that
        # certain values, such as the project id, are specified at runtime.
        #
        # Such values are determined by the bootstrap process and passed via an
        # environment variable which is probed and unpacked below.
        #
        if constants.ENV_VAR_EXTERNAL_PIPELINE_CONFIG_DATA in os.environ:
            try:
                external_data = pickle.loads(os.environ[constants.ENV_VAR_EXTERNAL_PIPELINE_CONFIG_DATA])
            except Exception as e:
                log.warning("Could not load external config data from: %s" % e)

            if "project_id" in external_data:
                self._project_id = external_data["project_id"]
                log.debug("%s: Setting project id to %s from external config data" % (self, self._project_id))

            if "project_name" in external_data:
                self._project_name = external_data["project_name"]
                log.debug("%s: Setting project name to %s from external config data" % (self, self._project_name))

            if "pipeline_config_id" in external_data:
                self._pc_id = external_data["pipeline_config_id"]
                log.debug("%s: Setting pipeline config id to %s from external config data" % (self, self._pc_id))

            if "pipeline_config_name" in external_data:
                self._pc_name = external_data["pipeline_config_name"]
                log.debug("%s: Setting pipeline config name to %s from external config data" % (self, self._pc_name))

            if "bundle_cache_paths" in external_data:
                self._bundle_cache_fallback_paths = external_data["bundle_cache_paths"]
                log.debug(
                    "%s: Setting bundle cache fallbacks to %s from external config data" % (self, self._bundle_cache_fallback_paths)
                )

        # Populate the global yaml_cache if we find a pickled cache on disk.
        # TODO: For immutable configs, move this into bootstrap
        self._populate_yaml_cache()

        # run init hook
        self.execute_core_hook_internal(constants.PIPELINE_CONFIGURATION_INIT_HOOK_NAME, parent=self)

    def __repr__(self):
        return "<Sgtk Configuration %s>" % self._pc_root

    ########################################################################################
    # handling pipeline config metadata
    
    def _update_metadata(self, updates):
        """
        Updates the pipeline configuration on disk with the passed in values.

        :param updates: Dictionary of values to update in the pipeline configuration
        """
        # get current settings
        curr_settings = pipelineconfig_utils.get_metadata(self._pc_root)
        
        # apply updates to existing cache
        curr_settings.update(updates)
        
        # write the record to disk
        pipe_config_sg_id_path = self._get_pipeline_config_file_location()
        
        old_umask = os.umask(0)
        try:
            os.chmod(pipe_config_sg_id_path, 0o666)
            # and write the new file
            fh = open(pipe_config_sg_id_path, "wt")
            # using safe_dump instead of dump ensures that we
            # don't serialize any non-std yaml content. In particular,
            # this causes issues if a unicode object containing a 7-bit
            # ascii string is passed as part of the data. in this case, 
            # dump will write out a special format which is later on 
            # *loaded in* as a unicode object, even if the content doesn't  
            # need unicode handling. And this causes issues down the line
            # in toolkit code, assuming strings:
            #
            # >>> yaml.dump({"foo": u"bar"})
            # "{foo: !!python/unicode 'bar'}\n"
            # >>> yaml.safe_dump({"foo": u"bar"})
            # '{foo: bar}\n'
            #            
            yaml.safe_dump(curr_settings, fh)
        except Exception as exp:
            raise TankError("Could not write to configuration file '%s'. "
                            "Error reported: %s" % (pipe_config_sg_id_path, exp))
        finally:
            fh.close()
            os.umask(old_umask)            

        self._project_id = curr_settings.get("project_id")
        self._pc_id = curr_settings.get("pc_id")
        self._pc_name = curr_settings.get("pc_name")

    def _get_pipeline_config_file_location(self):
        """
        Returns the location of the pipeline_configuration.yml file.
        """
        return os.path.join(
            self.get_config_location(),
            "core",
            constants.PIPELINECONFIG_FILE
        )

    def _get_yaml_cache_location(self):
        """
        Returns the location of the yaml cache for this configuration.
        """
        return os.path.join(self.get_cache_location(), "yaml_cache.pickle")

    def _populate_yaml_cache(self):
        """
        Loads pickled yaml_cache items if they are found and merges them into
        the global YamlCache.
        """
        cache_file = self._get_yaml_cache_location()
        if not os.path.exists(cache_file):
            return

        try:
            fh = open(cache_file, 'rb')
        except Exception as e:
            log.warning("Could not read yaml cache %s: %s" % (cache_file, e))
            return

        try:
            cache_items = pickle.load(fh)
            yaml_cache.g_yaml_cache.merge_cache_items(cache_items)
        except Exception as e:
            log.warning("Could not merge yaml cache %s: %s" % (cache_file, e))
        finally:
            fh.close()

        log.debug("Read %s items from yaml cache %s" % (len(cache_items), cache_file))


    ########################################################################################
    # general access and properties

    def get_path(self):
        """
        Returns the master root for this pipeline configuration
        """
        return self._pc_root

    def get_bundle_cache_fallback_paths(self):
        """
        Returns the list of bundle cache fallback location for this pipeline configuration.
        """
        return self._bundle_cache_fallback_paths

    def get_all_os_paths(self):
        """
        Returns the path to this config for all operating systems,
        as defined in the install_locations file.
        
        :returns: ShotgunPath
        """
        return pipelineconfig_utils.resolve_all_os_paths_to_config(self._pc_root)

    def get_name(self):
        """
        Returns the name of this PC.
        """
        return self._pc_name

    def is_auto_path(self):
        """
        Returns true if this config was set up with auto path mode.
        This method will connect to shotgun in order to determine the 
        auto path status.

        January 2016:
        DEPRECATED - DO NOT USE! At some stage this will be removed.

        :returns: boolean indicating auto path state
        """
        if self.is_unmanaged():
            # unmanaged configs introduced in core 0.18 means that
            # pipeline configurations now may not even have a
            # pipeline configuration entity in shotgun at all. This means
            # that the configuration is tracking a particular version of a
            # config directly, without any config settings anywhere.
            #
            return False

        sg = shotgun.get_sg_connection()
        data = sg.find_one(constants.PIPELINE_CONFIGURATION_ENTITY,
                           [["id", "is", self.get_shotgun_id()]],
                           ["linux_path", "windows_path", "mac_path"])

        if data is None:
            raise TankError("Cannot find a Pipeline configuration in Shotgun "
                            "that has id %s." % self.get_shotgun_id())

        def _is_empty(d):
            """
            Returns true if value is "" or None, False otherwise
            """
            if d is None or d == "":
                return True
            else:
                return False
        
        if _is_empty(data.get("linux_path")) and \
           _is_empty(data.get("windows_path")) and \
           _is_empty(data.get("mac_path")):
            # all three pipeline config fields are empty.
            # This means that we are running an auto path config
            return True
        
        else:
            return False

    def is_unmanaged(self):
        """
        Returns true if the configuration is unmanaged, e.g. it does not have a
        corresponding pipeline configuration in Shotgun.

        :return: boolean indicating if config is unmanaged
        """
        return self.get_shotgun_id() is None

    def is_localized(self):
        """
        Returns true if this pipeline configuration has its own Core
        
        :returns: boolean indicating if config is localized
        """
        return pipelineconfig_utils.is_localized(self._pc_root)

    def get_shotgun_id(self):
        """
        Returns the shotgun id for this PC.
        """
        return self._pc_id

    def get_plugin_id(self):
        """
        Returns the plugin id for this PC.
        For more information, see :meth:`~sgtk.bootstrap.ToolkitManager.plugin_id`.
        """
        return self._plugin_id

    def get_project_id(self):
        """
        Returns the shotgun id for the project associated with this PC.
        Can return None if the pipeline config represents the site and not a project.
        """
        return self._project_id

    def is_site_configuration(self):
        """
        Returns in the pipeline configuration is for the site configuration.

        :returns: True if this is a site configuration, False otherwise.
        """
        return self.get_project_id() is None

    def get_project_disk_name(self):
        """
        Returns the project name for the project associated with this PC.
        """
        return self._project_name

    def get_published_file_entity_type(self):
        """
        Returns the type of entity being used
        for the 'published file' entity
        """
        return self._published_file_entity_type

    def convert_to_site_config(self):
        """
        Converts the pipeline configuration into the site configuration.
        """
        self._update_metadata({"project_id": None})

    ########################################################################################
    # path cache

    def get_shotgun_path_cache_enabled(self):
        """
        Returns true if the shotgun path cache should be used.
        This should only ever return False for setups created before 0.15.
        All projects created with 0.14+ automatically sets this to true.
        """
        return self._use_shotgun_path_cache
    
    def turn_on_shotgun_path_cache(self):
        """
        Updates the pipeline configuration settings to have the shotgun based (v0.15+)
        path cache functionality enabled.
        
        Note that you need to force a full path sync once this command has been executed. 
        """
        
        if self.get_shotgun_path_cache_enabled():
            raise TankError("Shotgun based path cache already turned on!")
                
        self._update_metadata({"use_shotgun_path_cache": True})
        self._use_shotgun_path_cache = True

        
    ########################################################################################
    # storage roots related
        
    def get_local_storage_roots(self):
        """
        Returns local OS paths to all shotgun local storages used by toolkit. 
        Paths are validated and guaranteed not to be None.
        
        :returns: dictionary of storages, for example {"primary": "/studio", "textures": "/textures"}
        """
        proj_roots = {}

        for storage_name in self._roots:
            # get current os path
            local_root_path = self._roots[storage_name].current_os
            # validate it
            if local_root_path is None:
                raise TankError(
                    "Undefined toolkit storage! The local file storage '%s' is not defined for this "
                    "operating system! Please contact toolkit support." % storage_name)
            
            proj_roots[storage_name] = local_root_path

        return proj_roots
    
    def get_all_platform_data_roots(self):
        """
        Similar to get_data_roots but instead of returning the data roots for a single 
        operating system, the data roots for all operating systems are returned.
        
        The return structure is a nested dictionary structure, for example:

        {
         "primary": {"win32":  "z:\studio\my_project", 
                     "linux2": "/studio/my_project",
                     "darwin": "/studio/my_project"},
                     
         "textures": {"win32":  "z:\studio\my_project", 
                      "linux2": None,
                      "darwin": "/studio/my_project"},
        }
         
        The operating system keys are returned on sys.platform-style notation.
        If a data root has not been defined on a particular platform, None is 
        returned (see example above).

        @todo - refactor to use ShotgunPath

        :returns: dictionary of dictionaries. See above.
        """
        proj_roots = {}
        for storage_name in self._roots:
            # join the project name to the storage ShotgunPath
            project_path = self._roots[storage_name].join(self._project_name)
            # break out the ShotgunPath object in sys.platform style dict
            proj_roots[storage_name] = project_path.as_system_dict()

        return proj_roots
    
    def get_data_roots(self):
        """
        Returns a dictionary of all the data roots available for this PC,
        keyed by their storage name. Only returns paths for current platform.
        Paths are guaranteed to be not None.

        :returns: A dictionary keyed by storage name, for example
                  {"primary": "/studio/my_project", "textures": "/textures/my_project"}        
        """
        proj_roots = {}
        for storage_name in self._roots:
            # join the project name to the storage ShotgunPath
            project_path = self._roots[storage_name].join(self._project_name)
            # break out the ShotgunPath object in sys.platform style dict
            proj_roots[storage_name] = project_path.current_os

        return proj_roots

    def has_associated_data_roots(self):
        """
        Some configurations do not have a notion of a project storage and therefore
        do not have any storages defined. This flag indicates whether a configuration 
        has any associated data storages. 
        
        :returns: true if the configuration has a primary data root defined, false if not
        """
        return len(self.get_data_roots()) > 0
        
    def get_primary_data_root(self):
        """
        Returns the path to the primary data root for the current platform.
        For configurations where there is no roots defined at all, 
        an exception will be raised.
        
        :returns: str to local path on disk
        """
        data_roots = self.get_data_roots()
        roots_count = len(data_roots)
        if roots_count == 0:
            raise TankError("Your current pipeline configuration does not have any project data "
                            "storages defined and therefore does not have a primary project data root!")
        elif roots_count == 1:
            # If we have a single root, it is the primary root.
            return data_roots[data_roots.keys()[0]]
        else:
            # If we have multiple roots, it is required that one of them is named
            # "primary".
            return data_roots.get(constants.PRIMARY_STORAGE_NAME)

    ########################################################################################
    # installation payload (core/apps/engines) disk locations

    def get_associated_core_version(self):
        """
        Returns the version string for the core api associated with this config.
        This method is 'forgiving' and in the case no associated core API can be 
        found for this pipeline configuration, None will be returned rather than 
        an exception raised. 

        :returns: version str e.g. 'v1.2.3', None if no version could be determined. 
        """
        associated_api_root = self.get_install_location()
        return pipelineconfig_utils.get_core_api_version(associated_api_root)

    def get_install_location(self):
        """
        Returns the core api install location associated with this pipeline configuration.

        Tries to resolve it via the explicit link which exists between
        the pipeline config and the its core. If this fails, it uses
        runtime introspection to resolve it.
        
        :returns: path string to the current core API install root location
        """
        core_api_root = pipelineconfig_utils.get_core_path_for_config(self._pc_root)

        if core_api_root is None:
            # lookup failed. fall back onto runtime introspection
            core_api_root = pipelineconfig_utils.get_path_to_current_core()
        
        return core_api_root

    def get_core_location(self):
        """
        Returns the core api location associated with this pipeline configuration.

        Tries to resolve it via the explicit link which exists between
        the pipeline config and the its core. If this fails, it uses
        runtime introspection to resolve it.
        
        :returns: path string to the current core API install root location
        """
<<<<<<< HEAD
        return os.path.join(self.get_install_location(), "install", "core")
=======
        return os.path.join(self.get_install_location(), "")
>>>>>>> 5d77db05

    def get_core_python_location(self):
        """
        Returns the python root for this install.
        
        :returns: path string
        """
        return os.path.join(self.get_core_location(), "python")

    def get_documentation_url(self):
        """
        Returns a url pointing at relevant documentation for the version of the Toolkit Core
        associated with this pipeline configuration.
        """
        # read this from info.yml
        info_yml_path = os.path.join(self.get_core_location(), constants.BUNDLE_METADATA_FILE)
        try:
            data = yaml_cache.g_yaml_cache.get(info_yml_path)
            data = str(data.get("documentation_url"))
            if data == "":
                data = None
        except Exception:
            data = None

        return data

    ########################################################################################
    # descriptors and locations

    def execute_post_install_bundle_hook(self, bundle_path):
        """
        Executes a post install hook for a bundle.
        Some bundles come with an associated script that is meant
        to be executed after install. This method probes for such a script
        and in case it exists, executes it.

        :param bundle_path: Path to bundle (app/engine/framework)
        """
        post_install_hook_path = os.path.join(
            bundle_path,
            "hooks",
            constants.BUNDLE_POST_INSTALL_HOOK)

        if os.path.exists(post_install_hook_path):
            hook.execute_hook(
                post_install_hook_path,
                parent=None,
                pipeline_configuration=self.get_path(),
                path=bundle_path
            )

    def _preprocess_descriptor(self, descriptor_dict):
        """
        Preprocess descriptor dictionary to resolve config-specific
        constants and directives such as {PIPELINE_CONFIG}.

        :param descriptor_dict: Descriptor dict to operate on
        :returns: Descriptor dict with any directives resolved.
        """

        if descriptor_dict.get("type") == "dev":
            # several different path parameters are supported by the dev descriptor.
            # scan through all path keys and look for pipeline config token

            # platform specific resolve
            platform_key = ShotgunPath.get_shotgun_storage_key()
            if platform_key in descriptor_dict:
                descriptor_dict[platform_key] = descriptor_dict[platform_key].replace(
                    constants.PIPELINE_CONFIG_DEV_DESCRIPTOR_TOKEN,
                    self.get_path()
                )

            # local path resolve
            if "path" in descriptor_dict:
                descriptor_dict["path"] = descriptor_dict["path"].replace(
                    constants.PIPELINE_CONFIG_DEV_DESCRIPTOR_TOKEN,
                    self.get_path()
                )

        return descriptor_dict

    def _get_descriptor(self, descriptor_type, dict_or_uri, latest=False, constraint_pattern=None):
        """
        Constructs a descriptor object given a descriptor dictionary.

        :param descriptor_type: Descriptor type (APP, ENGINE, etc)
        :param dict_or_uri: Descriptor dict or uri
        :param latest: Resolve latest version of descriptor. This
                       typically requires some sort of remote lookup and may error
                       if the machine is not connected to the Internet.
        :param constraint_pattern: If resolve_latest is True, this pattern can be used to constrain
                               the search for latest to only take part over a subset of versions.
                               This is a string that can be on the following form:
                                    - v0.1.2, v0.12.3.2, v0.1.3beta - a specific version
                                    - v0.12.x - get the highest v0.12 version
                                    - v1.x.x - get the highest v1 version
        :returns: Descriptor object
        """

        # note: certain legacy methods, for example how shotgun menu actions are cached
        # from the tank command, are not authenticated pathways. This is something we
        # ultimately need to more away from, ensuring that the system is fully authenticated
        # across the board. However, in the meantime, ensure that *basic* descriptor operations can
        # be accessed without having a valid shotgun connection by using a deferred shotgun API wrapper
        # rather than a wrapper that is initialized straight away. This ensures that a valid authentication
        # state in toolkit is not required until the connection is actually needed. In the case of descriptors,
        # a connection is typically only needed at download and when checking for latest. Path resolution
        # methods do not require a connection.
        sg_connection = shotgun.get_deferred_sg_connection()

        if isinstance(dict_or_uri, basestring):
            descriptor_dict = descriptor_uri_to_dict(dict_or_uri)
        else:
            descriptor_dict = dict_or_uri

        descriptor_dict = self._preprocess_descriptor(descriptor_dict)

        desc = create_descriptor(
            sg_connection,
            descriptor_type,
            descriptor_dict,
            self._bundle_cache_root_override,
            self._bundle_cache_fallback_paths,
            latest,
            constraint_pattern
        )

        return desc

    def get_app_descriptor(self, dict_or_uri):
        """
        Convenience method that returns a descriptor for the app
        that is associated with the given descriptor.
        
        :param dict_or_uri: Descriptor dictionary or uri
        :returns:           Descriptor object
        """
        return self._get_descriptor(Descriptor.APP, dict_or_uri)

    def get_engine_descriptor(self, dict_or_uri):
        """
        Convenience method that returns a descriptor for the engine
        that is associated with the given descriptor.
        
        :param dict_or_uri: Descriptor dictionary or uri
        :returns:        Descriptor object
        """
        return self._get_descriptor(Descriptor.ENGINE, dict_or_uri)

    def get_framework_descriptor(self, dict_or_uri):
        """
        Convenience method that returns a descriptor for the framework
        that is associated with the given descriptor.
        
        :param dict_or_uri: Descriptor dictionary or uri
        :returns:        Descriptor object
        """
        return self._get_descriptor(Descriptor.FRAMEWORK, dict_or_uri)

    def get_latest_app_descriptor(self, dict_or_uri):
        """
        Convenience method that returns the latest descriptor for the
        given app. The descriptor dictionary or uri does not have to contain
        any version information. This will be resolved as part of the call.
        Please note that this call may be slow as it will typically connect
        to an external source (git, toolkit app store etc) in order to determine
        which the most recent version is.

        :param dict_or_uri: Descriptor dictionary or uri
        :returns:           Descriptor object
        """
        return self._get_descriptor(Descriptor.APP, dict_or_uri, latest=True)

    def get_latest_engine_descriptor(self, dict_or_uri):
        """
        Convenience method that returns the latest descriptor for the
        given engine. The descriptor dictionary or uri does not have to contain
        any version information. This will be resolved as part of the call.
        Please note that this call may be slow as it will typically connect
        to an external source (git, toolkit app store etc) in order to determine
        which the most recent version is.

        :param dict_or_uri: Descriptor dictionary or uri
        :returns:        Descriptor object
        """
        return self._get_descriptor(Descriptor.ENGINE, dict_or_uri, latest=True)

    def get_latest_framework_descriptor(self, dict_or_uri, constraint_pattern=None):
        """
        Convenience method that returns the latest descriptor for the
        given framework. The descriptor dictionary or uri does not have to contain
        any version information. This will be resolved as part of the call.
        Please note that this call may be slow as it will typically connect
        to an external source (git, toolkit app store etc) in order to determine
        which the most recent version is.

        :param dict_or_uri: Descriptor dictionary or uri
        :param constraint_pattern: This pattern can be used to constrain
                                   the search for latest to only take part over a subset of versions.
                                   This is a string that can be on the following form:
                                        - v0.1.2, v0.12.3.2, v0.1.3beta - a specific version
                                        - v0.12.x - get the highest v0.12 version
                                        - v1.x.x - get the highest v1 version
        :returns:        Descriptor object
        """
        return self._get_descriptor(
            Descriptor.FRAMEWORK,
            dict_or_uri,
            latest=True,
            constraint_pattern=constraint_pattern
        )

    def get_configuration_descriptor(self):
        """
        Returns the :class:`~sgtk.descriptor.ConfigDescriptor` associated with
        the pipeline configuration.
        """
        return self._descriptor

    ########################################################################################
    # configuration disk locations

    def get_core_hooks_location(self):
        """
        Returns the path to the core hooks location
        
        :returns: path string
        """
        return os.path.join(
            os.path.join(self.get_config_location(), "core"), "hooks"
        )

    def get_schema_config_location(self):
        """
        Returns the location of the folder schema
        
        :returns: path string
        """
        return os.path.join(
            os.path.join(self.get_config_location(), "core"), "schema"
        )

    def get_config_location(self):
        """
        Returns the config folder location for the project
        
        :returns: path string
        """
        return self._descriptor.get_config_folder()

    def get_hooks_location(self):
        """
        Returns the hooks folder for the project
        
        :returns: path string
        """
        return os.path.join(self.get_config_location(), "hooks")

    def get_cache_location(self):
        """
        return the folder where config related cache files are stored.
        """
        return LocalFileStorageManager.get_configuration_root(
                        shotgun.get_sg_connection().base_url,
                        self._project_id,
                        self._plugin_id,
                        self._pc_id,
                        LocalFileStorageManager.CACHE
                )

    def get_shotgun_menu_cache_location(self):
        """
        returns the folder where shotgun menu cache files 
        (used by the browser plugin and java applet) are stored.
        
        :returns: path string
        """
        return os.path.join(self.get_cache_location, "menu")


    ########################################################################################
    # configuration data access

    def get_environments(self):
        """
        Returns a list with all the environments in this configuration.
        """
        env_names = []
        for f in glob.glob(self.get_environment_path("*")):
            file_name = os.path.basename(f)
            (name, _) = os.path.splitext(file_name)
            env_names.append(name)
        return env_names

    def get_environment(self, env_name, context=None, writable=False):
        """
        Returns an environment object given an environment name.
        You can use the get_environments() method to get a list of
        all the environment names.
        
        :param env_name:    name of the environment to load
        :param context:     context to seed the environment with
        :param writable:    If true, a writable environment object will be 
                            returned, allowing a user to update it.
        :returns:           An environment object
        """        
        env_file = self.get_environment_path(env_name)
        EnvClass = WritableEnvironment if writable else InstalledEnvironment
        env_obj = EnvClass(env_file, self, context)
        return env_obj

    def get_environment_path(self, env_name):
        """
        Returns the path to the environment yaml file for the given
        environment name for this pipeline configuration.

        :param env_name:    The name of the environment.
        :returns:           String path to the environment yaml file.
        """
        return os.path.join(self.get_config_location(), "env", "%s.yml" % env_name)

    def _get_templates_config_location(self):
        """
        Returns the path to the configuration's template file.
        """
        return os.path.join(
            os.path.join(self.get_config_location(), "core"),
            constants.CONTENT_TEMPLATES_FILE,
        )
    
    def get_templates_config(self):
        """
        Returns the templates configuration as an object
        """
        templates_file = self._get_templates_config_location()

        data = yaml_cache.g_yaml_cache.get(templates_file)
        data = template_includes.process_includes(templates_file, data)

        return data

    ########################################################################################
    # helpers and internal

    def execute_core_hook_internal(self, hook_name, parent, **kwargs):
        """
        Executes an old-style core hook, passing it any keyword arguments supplied.
        
        Typically you don't want to execute this method but instead
        the tk.execute_core_hook method. Only use this one if you for 
        some reason do not have a tk object available.

        :param hook_name: Name of hook to execute.
        :param parent: Parent object to pass down to the hook
        :param **kwargs: Named arguments to pass to the hook
        :returns: Return value of the hook.
        """
        # first look for the hook in the pipeline configuration
        # if it does not exist, fall back onto core API default implementation.
        hook_folder = self.get_core_hooks_location()
        file_name = "%s.py" % hook_name
        hook_path = os.path.join(hook_folder, file_name)
        if not os.path.exists(hook_path):
            # no custom hook detected in the pipeline configuration
            # fall back on the hooks that come with the currently running version
            # of the core API.
            hooks_path = os.path.abspath(os.path.join(self.get_core_location(), "hooks"))
            hook_path = os.path.join(hooks_path, file_name)

        try:
            return_value = hook.execute_hook(hook_path, parent, **kwargs)
        except:
            # log the full callstack to make sure that whatever the
            # calling code is doing, this error is logged to help
            # with troubleshooting and support
            log.exception("Exception raised while executing hook '%s'" % hook_path)
            raise

        return return_value

    def execute_core_hook_method_internal(self, hook_name, method_name, parent, **kwargs):
        """
        Executes a new style core hook, passing it any keyword arguments supplied.
        
        Typically you don't want to execute this method but instead
        the tk.execute_core_hook method. Only use this one if you for 
        some reason do not have a tk object available.

        :param hook_name: Name of hook to execute.
        :param method_name: Name of hook method to execute
        :param parent: Parent object to pass down to the hook
        :param **kwargs: Named arguments to pass to the hook
        :returns: Return value of the hook.
        """
        # this is a new style hook which supports an inheritance chain
        hook_paths = []

        # first add the built-in core hook to the chain
        file_name = "%s.py" % hook_name
<<<<<<< HEAD
        hooks_path = os.path.abspath(os.path.join(self.get_core_location(), "hooks"))
        hook_paths = [os.path.join(hooks_path, file_name)]
=======
        hook_folder = os.path.abspath(os.path.join(self.get_core_location(), "hooks"))
        hook_path = os.path.join(hook_folder, file_name)
        if os.path.exists(hook_path):
            hook_paths.append(hook_path)
>>>>>>> 5d77db05

        # the hook.method display name used when logging the metric
        hook_method_display = "%s.%s" % (hook_name, method_name)
        
        # now add a custom hook if that exists.
        hook_folder = self.get_core_hooks_location()        
        hook_path = os.path.join(hook_folder, file_name)
        if os.path.exists(hook_path):
            hook_paths.append(hook_path)

        try:
            return_value = hook.execute_hook_method(hook_paths, parent, method_name, **kwargs)
        except:
            # log the full callstack to make sure that whatever the
            # calling code is doing, this error is logged to help
            # with troubleshooting and support
            log.exception("Exception raised while executing hook '%s'" % hook_paths[-1])
            raise

        return return_value<|MERGE_RESOLUTION|>--- conflicted
+++ resolved
@@ -63,9 +63,6 @@
         :type descriptor: :class:`sgtk.descriptor.ConfigDescriptor`
         """
         self._pc_root = pipeline_configuration_path
-
-        # To cover a very stupid use case
-        os.environ["TANK_CURRENT_PC"] = self._pc_root
 
         # validate that the current code version matches or is compatible with
         # the code that is locally stored in this config!!!!
@@ -127,7 +124,7 @@
             self._bundle_cache_root_override = None
         else:
             # use cache relative to core install
-            self._bundle_cache_root_override = pipelineconfig_utils.get_package_install_location("sgtk_apps")
+            self._bundle_cache_root_override = os.path.join(self.get_install_location(), "install")
 
         if pipeline_config_metadata.get("bundle_cache_fallback_roots"):
             self._bundle_cache_fallback_paths = pipeline_config_metadata.get("bundle_cache_fallback_roots")
@@ -356,7 +353,7 @@
         """
         Returns the path to this config for all operating systems,
         as defined in the install_locations file.
-        
+
         :returns: ShotgunPath
         """
         return pipelineconfig_utils.resolve_all_os_paths_to_config(self._pc_root)
@@ -656,11 +653,7 @@
         
         :returns: path string to the current core API install root location
         """
-<<<<<<< HEAD
         return os.path.join(self.get_install_location(), "install", "core")
-=======
-        return os.path.join(self.get_install_location(), "")
->>>>>>> 5d77db05
 
     def get_core_python_location(self):
         """
@@ -886,7 +879,7 @@
     def get_core_hooks_location(self):
         """
         Returns the path to the core hooks location
-        
+
         :returns: path string
         """
         return os.path.join(
@@ -896,7 +889,7 @@
     def get_schema_config_location(self):
         """
         Returns the location of the folder schema
-        
+
         :returns: path string
         """
         return os.path.join(
@@ -906,7 +899,7 @@
     def get_config_location(self):
         """
         Returns the config folder location for the project
-        
+
         :returns: path string
         """
         return self._descriptor.get_config_folder()
@@ -914,7 +907,7 @@
     def get_hooks_location(self):
         """
         Returns the hooks folder for the project
-        
+
         :returns: path string
         """
         return os.path.join(self.get_config_location(), "hooks")
@@ -1060,15 +1053,10 @@
 
         # first add the built-in core hook to the chain
         file_name = "%s.py" % hook_name
-<<<<<<< HEAD
-        hooks_path = os.path.abspath(os.path.join(self.get_core_location(), "hooks"))
-        hook_paths = [os.path.join(hooks_path, file_name)]
-=======
         hook_folder = os.path.abspath(os.path.join(self.get_core_location(), "hooks"))
         hook_path = os.path.join(hook_folder, file_name)
         if os.path.exists(hook_path):
             hook_paths.append(hook_path)
->>>>>>> 5d77db05
 
         # the hook.method display name used when logging the metric
         hook_method_display = "%s.%s" % (hook_name, method_name)
