--- conflicted
+++ resolved
@@ -1,8 +1,4 @@
-<<<<<<< HEAD
-# Copyright (c) 2013 Shotgun Software Inc.
-=======
 # Copyright (c) 2018 Shotgun Software Inc.
->>>>>>> 01bb9547
 #
 # CONFIDENTIAL AND PROPRIETARY
 #
@@ -36,12 +32,7 @@
         :returns: Name of the environment to use or ``None`` is there was no match.
         :rtype: str
         """
-<<<<<<< HEAD
-
-        # must have an entity
-=======
         # Must have an entity
->>>>>>> 01bb9547
         if context.entity is None:
             return None
 
