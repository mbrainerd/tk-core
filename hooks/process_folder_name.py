# Copyright (c) 2018 Shotgun Software Inc.
#
# CONFIDENTIAL AND PROPRIETARY
#
# This work is provided "AS IS" and subject to the Shotgun Pipeline Toolkit
# Source Code License included in this distribution package. See LICENSE.
# By accessing, using, copying or modifying this work you indicate your
# agreement to the Shotgun Pipeline Toolkit Source Code License. All rights
# not expressly granted therein are reserved by Shotgun Software Inc.

"""
Core hook which handles conversion of Shotgun field data into strings.

This hook can be used to control how folders are named on disk given
a field in Shotgun. Should for example spaces be replaced by underscores
or periods when folders are created?

This hook can also be used to raise an exception if an invalid naming convention
is being used, for example:

.. code-block:: python

    if entity_type == "Shot" and str_value.startswith("AA"):
       raise TankError("Shot names cannot start with AA!")
"""

from tank import Hook
import re


class ProcessFolderName(Hook):

    def execute(self, entity_type, entity_id, field_name, value, **kwargs):
        """
        Executed when an entity needs to be turned into a string token during folder
        creation.

        The default implementation will turn non-ascii characters into hyphens and
        replace spaces with underscores.

        For example, ``{"type":"Shot", "id":123, "name":"Pont de L\xc3\xa9vis"}`` would
        be converted to ``Pont_de_L-vis``.

        :param str entity_type: The Shotgun entity type for which the value is taken.
        :param int entity_id: The entity id representing the data.
        :param str field_name: The Shotgun field associated with the value.
        :param object value: The actual value in some form, as returned by the Shotgun API.

        :returns: A string repsenting the entity.
        :rtype: str
        """
        if value.__class__ == dict and "name" in value:
            # it is a dictionary with a name key - assume this is what we want
            # this is normally an entity link
            #
            # {"type":"Shot", "id":123, "name":"foo"} ==> "foo"
            #
            str_value = str(value["name"])

        elif value.__class__ == list and len(value) == 0:
            # this an empty list.
            #
            # [] ==> ""
            #
            str_value = ""

        elif value.__class__ == list and len(value) > 0:
            # this is a multi entity link with at least one element
            # that element is a dict with a name field
            # e.g. this is a multi entity link field
            # make a string by concatenating all names with _
            #
            # [{"name":"foo"}, {"name":"bar"}] ==> "foo_bar"
            #
            try:
                str_value = "_".join([x["name"] for x in value])
            except KeyError:
                str_value = str(value)

        elif isinstance(value, basestring):
            # no conversion required
            str_value = value

        else:
            # assume all other value types convert to
            # a string
            str_value = str(value)

        # replace all non-alphanumeric characters with dashes,
        # except for the project entity, where here are special rules
<<<<<<< HEAD
        if entity_id:
            is_project_name = (entity_type == "Project")
            str_value = self._replace_non_alphanumeric(str_value, is_project_name)
        
=======
        is_project_name = (entity_type == "Project")
        str_value = self._replace_non_alphanumeric(str_value, is_project_name)

>>>>>>> 01bb9547
        return str_value

    def _replace_non_alphanumeric(self, src, is_project_name):
        """
        Safely replace all non-alphanumeric characters
        with dashes (-).

        Note, this handles non-ascii characters correctly
        """

        if is_project_name:
            # regex to find non-word characters, except slashes and periods, which are preserved
            exp = re.compile(u"[^\w/\.]", re.UNICODE)
        else:
            # regex to find non-word characters - in ascii land, that is [^A-Za-z0-9_]
            # note that we use a unicode expression, meaning that it will include other
            # "word" characters, not just A-Z.
            exp = re.compile(u"\W", re.UNICODE)

        if isinstance(src, unicode):
            # src is unicode so we don't need to convert!
            return exp.sub("-", src)
        else:
            # assume utf-8 encoding so decode, replace
            # and re-encode the returned result
            u_src = src.decode("utf-8")
            return exp.sub("-", u_src).encode("utf-8")<|MERGE_RESOLUTION|>--- conflicted
+++ resolved
@@ -88,16 +88,10 @@
 
         # replace all non-alphanumeric characters with dashes,
         # except for the project entity, where here are special rules
-<<<<<<< HEAD
         if entity_id:
             is_project_name = (entity_type == "Project")
             str_value = self._replace_non_alphanumeric(str_value, is_project_name)
-        
-=======
-        is_project_name = (entity_type == "Project")
-        str_value = self._replace_non_alphanumeric(str_value, is_project_name)
 
->>>>>>> 01bb9547
         return str_value
 
     def _replace_non_alphanumeric(self, src, is_project_name):
